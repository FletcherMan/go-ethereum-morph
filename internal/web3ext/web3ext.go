// Copyright 2015 The go-ethereum Authors
// This file is part of the go-ethereum library.
//
// The go-ethereum library is free software: you can redistribute it and/or modify
// it under the terms of the GNU Lesser General Public License as published by
// the Free Software Foundation, either version 3 of the License, or
// (at your option) any later version.
//
// The go-ethereum library is distributed in the hope that it will be useful,
// but WITHOUT ANY WARRANTY; without even the implied warranty of
// MERCHANTABILITY or FITNESS FOR A PARTICULAR PURPOSE. See the
// GNU Lesser General Public License for more details.
//
// You should have received a copy of the GNU Lesser General Public License
// along with the go-ethereum library. If not, see <http://www.gnu.org/licenses/>.

// package web3ext contains geth specific web3.js extensions.
package web3ext

var Modules = map[string]string{
	"admin":    AdminJs,
	"clique":   CliqueJs,
	"ethash":   EthashJs,
	"debug":    DebugJs,
	"eth":      EthJs,
	"miner":    MinerJs,
	"net":      NetJs,
	"personal": PersonalJs,
	"rpc":      RpcJs,
	"txpool":   TxpoolJs,
	"les":      LESJs,
	"vflux":    VfluxJs,
	"scroll":   ScrollJs,
}

const CliqueJs = `
web3._extend({
	property: 'clique',
	methods: [
		new web3._extend.Method({
			name: 'getSnapshot',
			call: 'clique_getSnapshot',
			params: 1,
			inputFormatter: [web3._extend.formatters.inputBlockNumberFormatter]
		}),
		new web3._extend.Method({
			name: 'getSnapshotAtHash',
			call: 'clique_getSnapshotAtHash',
			params: 1
		}),
		new web3._extend.Method({
			name: 'getSigners',
			call: 'clique_getSigners',
			params: 1,
			inputFormatter: [web3._extend.formatters.inputBlockNumberFormatter]
		}),
		new web3._extend.Method({
			name: 'getSignersAtHash',
			call: 'clique_getSignersAtHash',
			params: 1
		}),
		new web3._extend.Method({
			name: 'propose',
			call: 'clique_propose',
			params: 2
		}),
		new web3._extend.Method({
			name: 'discard',
			call: 'clique_discard',
			params: 1
		}),
		new web3._extend.Method({
			name: 'status',
			call: 'clique_status',
			params: 0
		}),
		new web3._extend.Method({
			name: 'getSigner',
			call: 'clique_getSigner',
			params: 1,
			inputFormatter: [null]
		}),
	],
	properties: [
		new web3._extend.Property({
			name: 'proposals',
			getter: 'clique_proposals'
		}),
	]
});
`

const EthashJs = `
web3._extend({
	property: 'ethash',
	methods: [
		new web3._extend.Method({
			name: 'getWork',
			call: 'ethash_getWork',
			params: 0
		}),
		new web3._extend.Method({
			name: 'getHashrate',
			call: 'ethash_getHashrate',
			params: 0
		}),
		new web3._extend.Method({
			name: 'submitWork',
			call: 'ethash_submitWork',
			params: 3,
		}),
		new web3._extend.Method({
			name: 'submitHashrate',
			call: 'ethash_submitHashrate',
			params: 2,
		}),
	]
});
`

const AdminJs = `
web3._extend({
	property: 'admin',
	methods: [
		new web3._extend.Method({
			name: 'addPeer',
			call: 'admin_addPeer',
			params: 1
		}),
		new web3._extend.Method({
			name: 'removePeer',
			call: 'admin_removePeer',
			params: 1
		}),
		new web3._extend.Method({
			name: 'addTrustedPeer',
			call: 'admin_addTrustedPeer',
			params: 1
		}),
		new web3._extend.Method({
			name: 'removeTrustedPeer',
			call: 'admin_removeTrustedPeer',
			params: 1
		}),
		new web3._extend.Method({
			name: 'exportChain',
			call: 'admin_exportChain',
			params: 3,
			inputFormatter: [null, null, null]
		}),
		new web3._extend.Method({
			name: 'importChain',
			call: 'admin_importChain',
			params: 1
		}),
		new web3._extend.Method({
			name: 'sleepBlocks',
			call: 'admin_sleepBlocks',
			params: 2
		}),
		new web3._extend.Method({
			name: 'startHTTP',
			call: 'admin_startHTTP',
			params: 5,
			inputFormatter: [null, null, null, null, null]
		}),
		new web3._extend.Method({
			name: 'stopHTTP',
			call: 'admin_stopHTTP'
		}),
		// This method is deprecated.
		new web3._extend.Method({
			name: 'startRPC',
			call: 'admin_startRPC',
			params: 5,
			inputFormatter: [null, null, null, null, null]
		}),
		// This method is deprecated.
		new web3._extend.Method({
			name: 'stopRPC',
			call: 'admin_stopRPC'
		}),
		new web3._extend.Method({
			name: 'startWS',
			call: 'admin_startWS',
			params: 4,
			inputFormatter: [null, null, null, null]
		}),
		new web3._extend.Method({
			name: 'stopWS',
			call: 'admin_stopWS'
		}),
	],
	properties: [
		new web3._extend.Property({
			name: 'nodeInfo',
			getter: 'admin_nodeInfo'
		}),
		new web3._extend.Property({
			name: 'peers',
			getter: 'admin_peers'
		}),
		new web3._extend.Property({
			name: 'datadir',
			getter: 'admin_datadir'
		}),
	]
});
`

const DebugJs = `
web3._extend({
	property: 'debug',
	methods: [
		new web3._extend.Method({
			name: 'accountRange',
			call: 'debug_accountRange',
			params: 6,
			inputFormatter: [web3._extend.formatters.inputDefaultBlockNumberFormatter, null, null, null, null, null],
		}),
		new web3._extend.Method({
			name: 'printBlock',
			call: 'debug_printBlock',
			params: 1,
			outputFormatter: console.log
		}),
		new web3._extend.Method({
			name: 'getHeaderRlp',
			call: 'debug_getHeaderRlp',
			params: 1
		}),
		new web3._extend.Method({
			name: 'getBlockRlp',
			call: 'debug_getBlockRlp',
			params: 1
		}),
		new web3._extend.Method({
			name: 'testSignCliqueBlock',
			call: 'debug_testSignCliqueBlock',
			params: 2,
			inputFormatter: [web3._extend.formatters.inputAddressFormatter, null],
		}),
		new web3._extend.Method({
			name: 'setHead',
			call: 'debug_setHead',
			params: 1
		}),
		new web3._extend.Method({
			name: 'seedHash',
			call: 'debug_seedHash',
			params: 1
		}),
		new web3._extend.Method({
			name: 'dumpBlock',
			call: 'debug_dumpBlock',
			params: 1,
			inputFormatter: [web3._extend.formatters.inputBlockNumberFormatter]
		}),
		new web3._extend.Method({
			name: 'chaindbProperty',
			call: 'debug_chaindbProperty',
			params: 1,
			outputFormatter: console.log
		}),
		new web3._extend.Method({
			name: 'chaindbCompact',
			call: 'debug_chaindbCompact',
		}),
		new web3._extend.Method({
			name: 'verbosity',
			call: 'debug_verbosity',
			params: 1
		}),
		new web3._extend.Method({
			name: 'vmodule',
			call: 'debug_vmodule',
			params: 1
		}),
		new web3._extend.Method({
			name: 'backtraceAt',
			call: 'debug_backtraceAt',
			params: 1,
		}),
		new web3._extend.Method({
			name: 'stacks',
			call: 'debug_stacks',
			params: 1,
			inputFormatter: [null],
			outputFormatter: console.log
		}),
		new web3._extend.Method({
			name: 'freeOSMemory',
			call: 'debug_freeOSMemory',
			params: 0,
		}),
		new web3._extend.Method({
			name: 'setGCPercent',
			call: 'debug_setGCPercent',
			params: 1,
		}),
		new web3._extend.Method({
			name: 'memStats',
			call: 'debug_memStats',
			params: 0,
		}),
		new web3._extend.Method({
			name: 'gcStats',
			call: 'debug_gcStats',
			params: 0,
		}),
		new web3._extend.Method({
			name: 'cpuProfile',
			call: 'debug_cpuProfile',
			params: 2
		}),
		new web3._extend.Method({
			name: 'startCPUProfile',
			call: 'debug_startCPUProfile',
			params: 1
		}),
		new web3._extend.Method({
			name: 'stopCPUProfile',
			call: 'debug_stopCPUProfile',
			params: 0
		}),
		new web3._extend.Method({
			name: 'goTrace',
			call: 'debug_goTrace',
			params: 2
		}),
		new web3._extend.Method({
			name: 'startGoTrace',
			call: 'debug_startGoTrace',
			params: 1
		}),
		new web3._extend.Method({
			name: 'stopGoTrace',
			call: 'debug_stopGoTrace',
			params: 0
		}),
		new web3._extend.Method({
			name: 'blockProfile',
			call: 'debug_blockProfile',
			params: 2
		}),
		new web3._extend.Method({
			name: 'setBlockProfileRate',
			call: 'debug_setBlockProfileRate',
			params: 1
		}),
		new web3._extend.Method({
			name: 'writeBlockProfile',
			call: 'debug_writeBlockProfile',
			params: 1
		}),
		new web3._extend.Method({
			name: 'mutexProfile',
			call: 'debug_mutexProfile',
			params: 2
		}),
		new web3._extend.Method({
			name: 'setMutexProfileFraction',
			call: 'debug_setMutexProfileFraction',
			params: 1
		}),
		new web3._extend.Method({
			name: 'writeMutexProfile',
			call: 'debug_writeMutexProfile',
			params: 1
		}),
		new web3._extend.Method({
			name: 'writeMemProfile',
			call: 'debug_writeMemProfile',
			params: 1
		}),
		new web3._extend.Method({
			name: 'traceBlock',
			call: 'debug_traceBlock',
			params: 2,
			inputFormatter: [null, null]
		}),
		new web3._extend.Method({
			name: 'traceBlockFromFile',
			call: 'debug_traceBlockFromFile',
			params: 2,
			inputFormatter: [null, null]
		}),
		new web3._extend.Method({
			name: 'traceBadBlock',
			call: 'debug_traceBadBlock',
			params: 1,
			inputFormatter: [null]
		}),
		new web3._extend.Method({
			name: 'standardTraceBadBlockToFile',
			call: 'debug_standardTraceBadBlockToFile',
			params: 2,
			inputFormatter: [null, null]
		}),
		new web3._extend.Method({
			name: 'intermediateRoots',
			call: 'debug_intermediateRoots',
			params: 2,
			inputFormatter: [null, null]
		}),
		new web3._extend.Method({
			name: 'standardTraceBlockToFile',
			call: 'debug_standardTraceBlockToFile',
			params: 2,
			inputFormatter: [null, null]
		}),
		new web3._extend.Method({
			name: 'traceBlockByNumber',
			call: 'debug_traceBlockByNumber',
			params: 2,
			inputFormatter: [web3._extend.formatters.inputBlockNumberFormatter, null]
		}),
		new web3._extend.Method({
			name: 'traceBlockByHash',
			call: 'debug_traceBlockByHash',
			params: 2,
			inputFormatter: [null, null]
		}),
		new web3._extend.Method({
			name: 'traceTransaction',
			call: 'debug_traceTransaction',
			params: 2,
			inputFormatter: [null, null]
		}),
		new web3._extend.Method({
			name: 'traceCall',
			call: 'debug_traceCall',
			params: 3,
			inputFormatter: [null, null, null]
		}),
		new web3._extend.Method({
			name: 'preimage',
			call: 'debug_preimage',
			params: 1,
			inputFormatter: [null]
		}),
		new web3._extend.Method({
			name: 'getBadBlocks',
			call: 'debug_getBadBlocks',
			params: 0,
		}),
		new web3._extend.Method({
			name: 'storageRangeAt',
			call: 'debug_storageRangeAt',
			params: 5,
		}),
		new web3._extend.Method({
			name: 'getModifiedAccountsByNumber',
			call: 'debug_getModifiedAccountsByNumber',
			params: 2,
			inputFormatter: [null, null],
		}),
		new web3._extend.Method({
			name: 'getModifiedAccountsByHash',
			call: 'debug_getModifiedAccountsByHash',
			params: 2,
			inputFormatter:[null, null],
		}),
		new web3._extend.Method({
			name: 'freezeClient',
			call: 'debug_freezeClient',
			params: 1,
		}),
		new web3._extend.Method({
			name: 'getAccessibleState',
			call: 'debug_getAccessibleState',
			params: 2,
			inputFormatter:[web3._extend.formatters.inputBlockNumberFormatter, web3._extend.formatters.inputBlockNumberFormatter],
		}),
	],
	properties: []
});
`

const EthJs = `
web3._extend({
	property: 'eth',
	methods: [
		new web3._extend.Method({
			name: 'chainId',
			call: 'eth_chainId',
			params: 0
		}),
		new web3._extend.Method({
			name: 'sign',
			call: 'eth_sign',
			params: 2,
			inputFormatter: [web3._extend.formatters.inputAddressFormatter, null]
		}),
		new web3._extend.Method({
			name: 'resend',
			call: 'eth_resend',
			params: 3,
			inputFormatter: [web3._extend.formatters.inputTransactionFormatter, web3._extend.utils.fromDecimal, web3._extend.utils.fromDecimal]
		}),
		new web3._extend.Method({
			name: 'signTransaction',
			call: 'eth_signTransaction',
			params: 1,
			inputFormatter: [web3._extend.formatters.inputTransactionFormatter]
		}),
		new web3._extend.Method({
			name: 'estimateGas',
			call: 'eth_estimateGas',
			params: 2,
			inputFormatter: [web3._extend.formatters.inputCallFormatter, web3._extend.formatters.inputBlockNumberFormatter],
			outputFormatter: web3._extend.utils.toDecimal
		}),
		new web3._extend.Method({
			name: 'submitTransaction',
			call: 'eth_submitTransaction',
			params: 1,
			inputFormatter: [web3._extend.formatters.inputTransactionFormatter]
		}),
		new web3._extend.Method({
			name: 'fillTransaction',
			call: 'eth_fillTransaction',
			params: 1,
			inputFormatter: [web3._extend.formatters.inputTransactionFormatter]
		}),
		new web3._extend.Method({
			name: 'getHeaderByNumber',
			call: 'eth_getHeaderByNumber',
			params: 1,
			inputFormatter: [web3._extend.formatters.inputBlockNumberFormatter]
		}),
		new web3._extend.Method({
			name: 'getHeaderByHash',
			call: 'eth_getHeaderByHash',
			params: 1
		}),
		new web3._extend.Method({
			name: 'getBlockByNumber',
			call: 'eth_getBlockByNumber',
			params: 2,
			inputFormatter: [web3._extend.formatters.inputBlockNumberFormatter, function (val) { return !!val; }]
		}),
		new web3._extend.Method({
			name: 'getBlockByHash',
			call: 'eth_getBlockByHash',
			params: 2,
			inputFormatter: [null, function (val) { return !!val; }]
		}),
		new web3._extend.Method({
			name: 'getRawTransaction',
			call: 'eth_getRawTransactionByHash',
			params: 1
		}),
		new web3._extend.Method({
			name: 'getRawTransactionFromBlock',
			call: function(args) {
				return (web3._extend.utils.isString(args[0]) && args[0].indexOf('0x') === 0) ? 'eth_getRawTransactionByBlockHashAndIndex' : 'eth_getRawTransactionByBlockNumberAndIndex';
			},
			params: 2,
			inputFormatter: [web3._extend.formatters.inputBlockNumberFormatter, web3._extend.utils.toHex]
		}),
		new web3._extend.Method({
			name: 'getProof',
			call: 'eth_getProof',
			params: 3,
			inputFormatter: [web3._extend.formatters.inputAddressFormatter, null, web3._extend.formatters.inputBlockNumberFormatter]
		}),
		new web3._extend.Method({
			name: 'createAccessList',
			call: 'eth_createAccessList',
			params: 2,
			inputFormatter: [null, web3._extend.formatters.inputBlockNumberFormatter],
		}),
		new web3._extend.Method({
			name: 'feeHistory',
			call: 'eth_feeHistory',
			params: 3,
			inputFormatter: [null, web3._extend.formatters.inputBlockNumberFormatter, null]
		}),
	],
	properties: [
		new web3._extend.Property({
			name: 'pendingTransactions',
			getter: 'eth_pendingTransactions',
			outputFormatter: function(txs) {
				var formatted = [];
				for (var i = 0; i < txs.length; i++) {
					formatted.push(web3._extend.formatters.outputTransactionFormatter(txs[i]));
					formatted[i].blockHash = null;
				}
				return formatted;
			}
		}),
		new web3._extend.Property({
			name: 'maxPriorityFeePerGas',
			getter: 'eth_maxPriorityFeePerGas',
			outputFormatter: web3._extend.utils.toBigNumber
		}),
	]
});
`

const MinerJs = `
web3._extend({
	property: 'miner',
	methods: [
		new web3._extend.Method({
			name: 'start',
			call: 'miner_start',
			params: 1,
			inputFormatter: [null]
		}),
		new web3._extend.Method({
			name: 'stop',
			call: 'miner_stop'
		}),
		new web3._extend.Method({
			name: 'setEtherbase',
			call: 'miner_setEtherbase',
			params: 1,
			inputFormatter: [web3._extend.formatters.inputAddressFormatter]
		}),
		new web3._extend.Method({
			name: 'setExtra',
			call: 'miner_setExtra',
			params: 1
		}),
		new web3._extend.Method({
			name: 'setGasPrice',
			call: 'miner_setGasPrice',
			params: 1,
			inputFormatter: [web3._extend.utils.fromDecimal]
		}),
		new web3._extend.Method({
			name: 'setGasLimit',
			call: 'miner_setGasLimit',
			params: 1,
			inputFormatter: [web3._extend.utils.fromDecimal]
		}),
		new web3._extend.Method({
			name: 'setRecommitInterval',
			call: 'miner_setRecommitInterval',
			params: 1,
		}),
		new web3._extend.Method({
			name: 'getHashrate',
			call: 'miner_getHashrate'
		}),
	],
	properties: []
});
`

const NetJs = `
web3._extend({
	property: 'net',
	methods: [],
	properties: [
		new web3._extend.Property({
			name: 'version',
			getter: 'net_version'
		}),
	]
});
`

const PersonalJs = `
web3._extend({
	property: 'personal',
	methods: [
		new web3._extend.Method({
			name: 'importRawKey',
			call: 'personal_importRawKey',
			params: 2
		}),
		new web3._extend.Method({
			name: 'sign',
			call: 'personal_sign',
			params: 3,
			inputFormatter: [null, web3._extend.formatters.inputAddressFormatter, null]
		}),
		new web3._extend.Method({
			name: 'ecRecover',
			call: 'personal_ecRecover',
			params: 2
		}),
		new web3._extend.Method({
			name: 'openWallet',
			call: 'personal_openWallet',
			params: 2
		}),
		new web3._extend.Method({
			name: 'deriveAccount',
			call: 'personal_deriveAccount',
			params: 3
		}),
		new web3._extend.Method({
			name: 'signTransaction',
			call: 'personal_signTransaction',
			params: 2,
			inputFormatter: [web3._extend.formatters.inputTransactionFormatter, null]
		}),
		new web3._extend.Method({
			name: 'unpair',
			call: 'personal_unpair',
			params: 2
		}),
		new web3._extend.Method({
			name: 'initializeWallet',
			call: 'personal_initializeWallet',
			params: 1
		})
	],
	properties: [
		new web3._extend.Property({
			name: 'listWallets',
			getter: 'personal_listWallets'
		}),
	]
})
`

const RpcJs = `
web3._extend({
	property: 'rpc',
	methods: [],
	properties: [
		new web3._extend.Property({
			name: 'modules',
			getter: 'rpc_modules'
		}),
	]
});
`

const TxpoolJs = `
web3._extend({
	property: 'txpool',
	methods: [],
	properties:
	[
		new web3._extend.Property({
			name: 'content',
			getter: 'txpool_content'
		}),
		new web3._extend.Property({
			name: 'inspect',
			getter: 'txpool_inspect'
		}),
		new web3._extend.Property({
			name: 'status',
			getter: 'txpool_status',
			outputFormatter: function(status) {
				status.pending = web3._extend.utils.toDecimal(status.pending);
				status.queued = web3._extend.utils.toDecimal(status.queued);
				return status;
			}
		}),
		new web3._extend.Method({
			name: 'contentFrom',
			call: 'txpool_contentFrom',
			params: 1,
		}),
	]
});
`

const LESJs = `
web3._extend({
	property: 'les',
	methods:
	[
		new web3._extend.Method({
			name: 'getCheckpoint',
			call: 'les_getCheckpoint',
			params: 1
		}),
		new web3._extend.Method({
			name: 'clientInfo',
			call: 'les_clientInfo',
			params: 1
		}),
		new web3._extend.Method({
			name: 'priorityClientInfo',
			call: 'les_priorityClientInfo',
			params: 3
		}),
		new web3._extend.Method({
			name: 'setClientParams',
			call: 'les_setClientParams',
			params: 2
		}),
		new web3._extend.Method({
			name: 'setDefaultParams',
			call: 'les_setDefaultParams',
			params: 1
		}),
		new web3._extend.Method({
			name: 'addBalance',
			call: 'les_addBalance',
			params: 2
		}),
	],
	properties:
	[
		new web3._extend.Property({
			name: 'latestCheckpoint',
			getter: 'les_latestCheckpoint'
		}),
		new web3._extend.Property({
			name: 'checkpointContractAddress',
			getter: 'les_getCheckpointContractAddress'
		}),
		new web3._extend.Property({
			name: 'serverInfo',
			getter: 'les_serverInfo'
		}),
	]
});
`

const VfluxJs = `
web3._extend({
	property: 'vflux',
	methods:
	[
		new web3._extend.Method({
			name: 'distribution',
			call: 'vflux_distribution',
			params: 2
		}),
		new web3._extend.Method({
			name: 'timeout',
			call: 'vflux_timeout',
			params: 2
		}),
		new web3._extend.Method({
			name: 'value',
			call: 'vflux_value',
			params: 2
		}),
	],
	properties:
	[
		new web3._extend.Property({
			name: 'requestStats',
			getter: 'vflux_requestStats'
		}),
	]
});
`

const ScrollJs = `
web3._extend({
	property: 'scroll',
	methods: [
		new web3._extend.Method({
			name: 'getBlockTraceByNumber',
			call: 'scroll_getBlockTraceByNumberOrHash',
			params: 1,
			inputFormatter: [web3._extend.formatters.inputBlockNumberFormatter]
		}),
		new web3._extend.Method({
			name: 'getBlockTraceByHash',
			call: 'scroll_getBlockTraceByNumberOrHash',
			params: 1
		}),
		new web3._extend.Method({
			name: 'getBlockByHash',
			call: 'scroll_getBlockByHash',
			params: 2,
			inputFormatter: [null, function (val) { return !!val; }]
		}),
		new web3._extend.Method({
			name: 'getBlockByNumber',
			call: 'scroll_getBlockByNumber',
			params: 2,
			inputFormatter: [null, function (val) { return !!val; }]
		}),
		new web3._extend.Method({
			name: 'getSkippedTransaction',
			call: 'scroll_getSkippedTransaction',
			params: 1
		}),
		new web3._extend.Method({
			name: 'getSkippedTransactionHashes',
			call: 'scroll_getSkippedTransactionHashes',
			params: 2
		}),
	],
<<<<<<< HEAD
	properties:[]
=======
	properties:
	[
		new web3._extend.Property({
			name: 'l1SyncHeight',
			getter: 'scroll_getL1SyncHeight'
		}),
		new web3._extend.Property({
			name: 'latestRelayedQueueIndex',
			getter: 'scroll_getLatestRelayedQueueIndex'
		}),
		new web3._extend.Property({
			name: 'numSkippedTransactions',
			getter: 'scroll_getNumSkippedTransactions'
		}),
	]
>>>>>>> 7de261b1
});
`<|MERGE_RESOLUTION|>--- conflicted
+++ resolved
@@ -888,9 +888,6 @@
 			params: 2
 		}),
 	],
-<<<<<<< HEAD
-	properties:[]
-=======
 	properties:
 	[
 		new web3._extend.Property({
@@ -906,6 +903,5 @@
 			getter: 'scroll_getNumSkippedTransactions'
 		}),
 	]
->>>>>>> 7de261b1
 });
 `