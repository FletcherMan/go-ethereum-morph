// Copyright 2015 The go-ethereum Authors
// This file is part of the go-ethereum library.
//
// The go-ethereum library is free software: you can redistribute it and/or modify
// it under the terms of the GNU Lesser General Public License as published by
// the Free Software Foundation, either version 3 of the License, or
// (at your option) any later version.
//
// The go-ethereum library is distributed in the hope that it will be useful,
// but WITHOUT ANY WARRANTY; without even the implied warranty of
// MERCHANTABILITY or FITNESS FOR A PARTICULAR PURPOSE. See the
// GNU Lesser General Public License for more details.
//
// You should have received a copy of the GNU Lesser General Public License
// along with the go-ethereum library. If not, see <http://www.gnu.org/licenses/>.

package miner

import (
	"bytes"
	"errors"
	"math/big"
	"sync"
	"sync/atomic"
	"time"

	mapset "github.com/deckarep/golang-set"

	"github.com/scroll-tech/go-ethereum/common"
	"github.com/scroll-tech/go-ethereum/consensus"
	"github.com/scroll-tech/go-ethereum/consensus/misc"
	"github.com/scroll-tech/go-ethereum/core"
	"github.com/scroll-tech/go-ethereum/core/state"
	"github.com/scroll-tech/go-ethereum/core/types"
	"github.com/scroll-tech/go-ethereum/event"
	"github.com/scroll-tech/go-ethereum/log"
	"github.com/scroll-tech/go-ethereum/params"
	"github.com/scroll-tech/go-ethereum/rollup/circuitcapacitychecker"
	"github.com/scroll-tech/go-ethereum/trie"
)

const (
	// resultQueueSize is the size of channel listening to sealing result.
	resultQueueSize = 10

	// txChanSize is the size of channel listening to NewTxsEvent.
	// The number is referenced from the size of tx pool.
	txChanSize = 4096

	// chainHeadChanSize is the size of channel listening to ChainHeadEvent.
	chainHeadChanSize = 10

	// chainSideChanSize is the size of channel listening to ChainSideEvent.
	chainSideChanSize = 10

	// resubmitAdjustChanSize is the size of resubmitting interval adjustment channel.
	resubmitAdjustChanSize = 10

	// miningLogAtDepth is the number of confirmations before logging successful mining.
	miningLogAtDepth = 7

	// minRecommitInterval is the minimal time interval to recreate the mining block with
	// any newly arrived transactions.
	minRecommitInterval = 1 * time.Second

	// maxRecommitInterval is the maximum time interval to recreate the mining block with
	// any newly arrived transactions.
	maxRecommitInterval = 15 * time.Second

	// intervalAdjustRatio is the impact a single interval adjustment has on sealing work
	// resubmitting interval.
	intervalAdjustRatio = 0.1

	// intervalAdjustBias is applied during the new resubmit interval calculation in favor of
	// increasing upper limit or decreasing lower limit so that the limit can be reachable.
	intervalAdjustBias = 200 * 1000.0 * 1000.0

	// staleThreshold is the maximum depth of the acceptable stale block.
	staleThreshold = 7
)

// environment is the worker's current environment and holds all of the current state information.
type environment struct {
	signer types.Signer

	state     *state.StateDB     // apply state changes here
	ancestors mapset.Set         // ancestor set (used for checking uncle parent validity)
	family    mapset.Set         // family set (used for checking uncle invalidity)
	uncles    mapset.Set         // uncle set
	tcount    int                // tx count in cycle
	blockSize common.StorageSize // approximate size of tx payload in bytes
	l1TxCount int                // l1 msg count in cycle
	gasPool   *core.GasPool      // available gas used to pack transactions

	header   *types.Header
	txs      []*types.Transaction
	receipts []*types.Receipt

	// circuit capacity check related fields
	traceEnv       *core.TraceEnv        // env for tracing
	accRows        *types.RowConsumption // accumulated row consumption for a block
	nextL1MsgIndex uint64                // next L1 queue index to be processed
}

// task contains all information for consensus engine sealing and result submitting.
type task struct {
	receipts       []*types.Receipt
	state          *state.StateDB
	block          *types.Block
	createdAt      time.Time
	accRows        *types.RowConsumption // accumulated row consumption in the circuit side
	nextL1MsgIndex uint64                // next L1 queue index to be processed
}

const (
	commitInterruptNone int32 = iota
	commitInterruptNewHead
	commitInterruptResubmit
	commitInterruptTimeout
)

// newWorkReq represents a request for new sealing work submitting with relative interrupt notifier.
type newWorkReq struct {
	interrupt *int32
	noempty   bool
	timestamp int64
}

// intervalAdjust represents a resubmitting interval adjustment.
type intervalAdjust struct {
	ratio float64
	inc   bool
}

// worker is the main object which takes care of submitting new work to consensus engine
// and gathering the sealing result.
type worker struct {
	config      *Config
	chainConfig *params.ChainConfig
	engine      consensus.Engine
	eth         Backend
	chain       *core.BlockChain

	// Feeds
	pendingLogsFeed event.Feed

	// Subscriptions
	mux          *event.TypeMux
	txsCh        chan core.NewTxsEvent
	txsSub       event.Subscription
	chainHeadCh  chan core.ChainHeadEvent
	chainHeadSub event.Subscription
	chainSideCh  chan core.ChainSideEvent
	chainSideSub event.Subscription

	// Channels
	newWorkCh          chan *newWorkReq
	taskCh             chan *task
	resultCh           chan *types.Block
	startCh            chan struct{}
	exitCh             chan struct{}
	resubmitIntervalCh chan time.Duration
	resubmitAdjustCh   chan *intervalAdjust

	wg sync.WaitGroup

	current      *environment                 // An environment for current running cycle.
	localUncles  map[common.Hash]*types.Block // A set of side blocks generated locally as the possible uncle blocks.
	remoteUncles map[common.Hash]*types.Block // A set of side blocks as the possible uncle blocks.
	unconfirmed  *unconfirmedBlocks           // A set of locally mined blocks pending canonicalness confirmations.

	mu       sync.RWMutex // The lock used to protect the coinbase and extra fields
	coinbase common.Address
	extra    []byte

	pendingMu    sync.RWMutex
	pendingTasks map[common.Hash]*task

	snapshotMu       sync.RWMutex // The lock used to protect the snapshots below
	snapshotBlock    *types.Block
	snapshotReceipts types.Receipts
	snapshotState    *state.StateDB

	// atomic status counters
	running int32 // The indicator whether the consensus engine is running or not.
	newTxs  int32 // New arrival transaction count since last sealing work submitting.

	// noempty is the flag used to control whether the feature of pre-seal empty
	// block is enabled. The default value is false(pre-seal is enabled by default).
	// But in some special scenario the consensus engine will seal blocks instantaneously,
	// in this case this feature will add all empty blocks into canonical chain
	// non-stop and no real transaction will be included.
	noempty uint32

	// External functions
	isLocalBlock func(block *types.Block) bool // Function used to determine whether the specified block is mined by local miner.

	circuitCapacityChecker *circuitcapacitychecker.CircuitCapacityChecker

	// Test hooks
	newTaskHook  func(*task)                        // Method to call upon receiving a new sealing task.
	skipSealHook func(*task) bool                   // Method to decide whether skipping the sealing.
	fullTaskHook func()                             // Method to call before pushing the full sealing task.
	resubmitHook func(time.Duration, time.Duration) // Method to call upon updating resubmitting interval.
}

func newWorker(config *Config, chainConfig *params.ChainConfig, engine consensus.Engine, eth Backend, mux *event.TypeMux, isLocalBlock func(*types.Block) bool, init bool) *worker {
	worker := &worker{
<<<<<<< HEAD
		config:             config,
		chainConfig:        chainConfig,
		engine:             engine,
		eth:                eth,
		mux:                mux,
		chain:              eth.BlockChain(),
		isLocalBlock:       isLocalBlock,
		localUncles:        make(map[common.Hash]*types.Block),
		remoteUncles:       make(map[common.Hash]*types.Block),
		unconfirmed:        newUnconfirmedBlocks(eth.BlockChain(), miningLogAtDepth),
		pendingTasks:       make(map[common.Hash]*task),
		txsCh:              make(chan core.NewTxsEvent, txChanSize),
		chainHeadCh:        make(chan core.ChainHeadEvent, chainHeadChanSize),
		chainSideCh:        make(chan core.ChainSideEvent, chainSideChanSize),
		newWorkCh:          make(chan *newWorkReq),
		taskCh:             make(chan *task),
		resultCh:           make(chan *types.Block, resultQueueSize),
		exitCh:             make(chan struct{}),
		startCh:            make(chan struct{}, 1),
		resubmitIntervalCh: make(chan time.Duration),
		resubmitAdjustCh:   make(chan *intervalAdjust, resubmitAdjustChanSize),
=======
		config:                 config,
		chainConfig:            chainConfig,
		engine:                 engine,
		eth:                    eth,
		mux:                    mux,
		chain:                  eth.BlockChain(),
		isLocalBlock:           isLocalBlock,
		localUncles:            make(map[common.Hash]*types.Block),
		remoteUncles:           make(map[common.Hash]*types.Block),
		unconfirmed:            newUnconfirmedBlocks(eth.BlockChain(), miningLogAtDepth),
		pendingTasks:           make(map[common.Hash]*task),
		txsCh:                  make(chan core.NewTxsEvent, txChanSize),
		l1MsgsCh:               make(chan core.NewL1MsgsEvent, txChanSize),
		chainHeadCh:            make(chan core.ChainHeadEvent, chainHeadChanSize),
		chainSideCh:            make(chan core.ChainSideEvent, chainSideChanSize),
		newWorkCh:              make(chan *newWorkReq),
		taskCh:                 make(chan *task),
		resultCh:               make(chan *types.Block, resultQueueSize),
		exitCh:                 make(chan struct{}),
		startCh:                make(chan struct{}, 1),
		resubmitIntervalCh:     make(chan time.Duration),
		resubmitAdjustCh:       make(chan *intervalAdjust, resubmitAdjustChanSize),
		circuitCapacityChecker: circuitcapacitychecker.NewCircuitCapacityChecker(),
>>>>>>> fcd7212b
	}
	log.Info("created new worker", "CircuitCapacityChecker ID", worker.circuitCapacityChecker.ID)

	// Subscribe NewTxsEvent for tx pool
	worker.txsSub = eth.TxPool().SubscribeNewTxsEvent(worker.txsCh)

	// Subscribe events for blockchain
	worker.chainHeadSub = eth.BlockChain().SubscribeChainHeadEvent(worker.chainHeadCh)
	worker.chainSideSub = eth.BlockChain().SubscribeChainSideEvent(worker.chainSideCh)

	// Sanitize recommit interval if the user-specified one is too short.
	recommit := worker.config.Recommit
	if recommit < minRecommitInterval {
		log.Warn("Sanitizing miner recommit interval", "provided", recommit, "updated", minRecommitInterval)
		recommit = minRecommitInterval
	}

	worker.wg.Add(4)
	go worker.mainLoop()
	go worker.newWorkLoop(recommit)
	go worker.resultLoop()
	go worker.taskLoop()

	// Submit first work to initialize pending state.
	if init {
		worker.startCh <- struct{}{}
	}
	return worker
}

// setEtherbase sets the etherbase used to initialize the block coinbase field.
func (w *worker) setEtherbase(addr common.Address) {
	w.mu.Lock()
	defer w.mu.Unlock()
	w.coinbase = addr
}

func (w *worker) setGasCeil(ceil uint64) {
	w.mu.Lock()
	defer w.mu.Unlock()
	w.config.GasCeil = ceil
}

// setExtra sets the content used to initialize the block extra field.
func (w *worker) setExtra(extra []byte) {
	w.mu.Lock()
	defer w.mu.Unlock()
	w.extra = extra
}

// setRecommitInterval updates the interval for miner sealing work recommitting.
func (w *worker) setRecommitInterval(interval time.Duration) {
	w.resubmitIntervalCh <- interval
}

// disablePreseal disables pre-sealing mining feature
func (w *worker) disablePreseal() {
	atomic.StoreUint32(&w.noempty, 1)
}

// enablePreseal enables pre-sealing mining feature
func (w *worker) enablePreseal() {
	atomic.StoreUint32(&w.noempty, 0)
}

// pending returns the pending state and corresponding block.
func (w *worker) pending() (*types.Block, *state.StateDB) {
	// return a snapshot to avoid contention on currentMu mutex
	w.snapshotMu.RLock()
	defer w.snapshotMu.RUnlock()
	if w.snapshotState == nil {
		return nil, nil
	}
	return w.snapshotBlock, w.snapshotState.Copy()
}

// pendingBlock returns pending block.
func (w *worker) pendingBlock() *types.Block {
	// return a snapshot to avoid contention on currentMu mutex
	w.snapshotMu.RLock()
	defer w.snapshotMu.RUnlock()
	return w.snapshotBlock
}

// pendingBlockAndReceipts returns pending block and corresponding receipts.
func (w *worker) pendingBlockAndReceipts() (*types.Block, types.Receipts) {
	// return a snapshot to avoid contention on currentMu mutex
	w.snapshotMu.RLock()
	defer w.snapshotMu.RUnlock()
	return w.snapshotBlock, w.snapshotReceipts
}

// start sets the running status as 1 and triggers new work submitting.
func (w *worker) start() {
	atomic.StoreInt32(&w.running, 1)
	w.startCh <- struct{}{}
}

// stop sets the running status as 0.
func (w *worker) stop() {
	atomic.StoreInt32(&w.running, 0)
}

// isRunning returns an indicator whether worker is running or not.
func (w *worker) isRunning() bool {
	return atomic.LoadInt32(&w.running) == 1
}

// close terminates all background threads maintained by the worker.
// Note the worker does not support being closed multiple times.
func (w *worker) close() {
	atomic.StoreInt32(&w.running, 0)
	close(w.exitCh)
	w.wg.Wait()
}

// recalcRecommit recalculates the resubmitting interval upon feedback.
func recalcRecommit(minRecommit, prev time.Duration, target float64, inc bool) time.Duration {
	var (
		prevF = float64(prev.Nanoseconds())
		next  float64
	)
	if inc {
		next = prevF*(1-intervalAdjustRatio) + intervalAdjustRatio*(target+intervalAdjustBias)
		max := float64(maxRecommitInterval.Nanoseconds())
		if next > max {
			next = max
		}
	} else {
		next = prevF*(1-intervalAdjustRatio) + intervalAdjustRatio*(target-intervalAdjustBias)
		min := float64(minRecommit.Nanoseconds())
		if next < min {
			next = min
		}
	}
	return time.Duration(int64(next))
}

// newWorkLoop is a standalone goroutine to submit new mining work upon received events.
func (w *worker) newWorkLoop(recommit time.Duration) {
	defer w.wg.Done()
	var (
		interrupt   *int32
		minRecommit = recommit // minimal resubmit interval specified by user.
		timestamp   int64      // timestamp for each round of mining.
	)

	timer := time.NewTimer(0)
	defer timer.Stop()
	<-timer.C // discard the initial tick

	// commit aborts in-flight transaction execution with given signal and resubmits a new one.
	commit := func(noempty bool, s int32) {
		if interrupt != nil {
			atomic.StoreInt32(interrupt, s)
		}
		interrupt = new(int32)
		select {
		case w.newWorkCh <- &newWorkReq{interrupt: interrupt, noempty: noempty, timestamp: timestamp}:
		case <-w.exitCh:
			return
		}
		timer.Reset(recommit)
		atomic.StoreInt32(&w.newTxs, 0)
	}
	// clearPending cleans the stale pending tasks.
	clearPending := func(number uint64) {
		w.pendingMu.Lock()
		for h, t := range w.pendingTasks {
			if t.block.NumberU64()+staleThreshold <= number {
				delete(w.pendingTasks, h)
			}
		}
		w.pendingMu.Unlock()
	}

	for {
		select {
		case <-w.startCh:
			clearPending(w.chain.CurrentBlock().NumberU64())
			timestamp = time.Now().Unix()
			commit(false, commitInterruptNewHead)

		case head := <-w.chainHeadCh:
			clearPending(head.Block.NumberU64())
			timestamp = time.Now().Unix()
			commit(true, commitInterruptNewHead)

		case <-timer.C:
			// If mining is running resubmit a new work cycle periodically to pull in
			// higher priced transactions. Disable this overhead for pending blocks.
			if w.isRunning() && (w.chainConfig.Clique == nil || w.chainConfig.Clique.Period > 0) {
				// Short circuit if no new transaction arrives.
				if atomic.LoadInt32(&w.newTxs) == 0 {
					timer.Reset(recommit)
					continue
				}
				commit(true, commitInterruptResubmit)
			}

		case interval := <-w.resubmitIntervalCh:
			// Adjust resubmit interval explicitly by user.
			if interval < minRecommitInterval {
				log.Warn("Sanitizing miner recommit interval", "provided", interval, "updated", minRecommitInterval)
				interval = minRecommitInterval
			}
			log.Info("Miner recommit interval update", "from", minRecommit, "to", interval)
			minRecommit, recommit = interval, interval

			if w.resubmitHook != nil {
				w.resubmitHook(minRecommit, recommit)
			}

		case adjust := <-w.resubmitAdjustCh:
			// Adjust resubmit interval by feedback.
			if adjust.inc {
				before := recommit
				target := float64(recommit.Nanoseconds()) / adjust.ratio
				recommit = recalcRecommit(minRecommit, recommit, target, true)
				log.Trace("Increase miner recommit interval", "from", before, "to", recommit)
			} else {
				before := recommit
				recommit = recalcRecommit(minRecommit, recommit, float64(minRecommit.Nanoseconds()), false)
				log.Trace("Decrease miner recommit interval", "from", before, "to", recommit)
			}

			if w.resubmitHook != nil {
				w.resubmitHook(minRecommit, recommit)
			}

		case <-w.exitCh:
			return
		}
	}
}

// mainLoop is a standalone goroutine to regenerate the sealing task based on the received event.
func (w *worker) mainLoop() {
	defer w.wg.Done()
	defer w.txsSub.Unsubscribe()
	defer w.chainHeadSub.Unsubscribe()
	defer w.chainSideSub.Unsubscribe()
	defer func() {
		if w.current != nil && w.current.state != nil {
			w.current.state.StopPrefetcher()
		}
	}()

	for {
		select {
		case req := <-w.newWorkCh:
			w.commitNewWork(req.interrupt, req.noempty, req.timestamp)
			// new block created.

		case ev := <-w.chainSideCh:
			// Short circuit for duplicate side blocks
			if _, exist := w.localUncles[ev.Block.Hash()]; exist {
				continue
			}
			if _, exist := w.remoteUncles[ev.Block.Hash()]; exist {
				continue
			}
			// Add side block to possible uncle block set depending on the author.
			if w.isLocalBlock != nil && w.isLocalBlock(ev.Block) {
				w.localUncles[ev.Block.Hash()] = ev.Block
			} else {
				w.remoteUncles[ev.Block.Hash()] = ev.Block
			}
			// If our mining block contains less than 2 uncle blocks,
			// add the new uncle block if valid and regenerate a mining block.
			if w.isRunning() && w.current != nil && w.current.uncles.Cardinality() < 2 {
				start := time.Now()
				if err := w.commitUncle(w.current, ev.Block.Header()); err == nil {
					var uncles []*types.Header
					w.current.uncles.Each(func(item interface{}) bool {
						hash, ok := item.(common.Hash)
						if !ok {
							return false
						}
						uncle, exist := w.localUncles[hash]
						if !exist {
							uncle, exist = w.remoteUncles[hash]
						}
						if !exist {
							return false
						}
						uncles = append(uncles, uncle.Header())
						return false
					})
					w.commit(uncles, nil, true, start)
				}
			}

		case ev := <-w.txsCh:
			// Apply transactions to the pending state if we're not mining.
			//
			// Note all transactions received may not be continuous with transactions
			// already included in the current mining block. These transactions will
			// be automatically eliminated.
			if !w.isRunning() && w.current != nil {
				// If block is already full, abort
				if gp := w.current.gasPool; gp != nil && gp.Gas() < params.TxGas {
					continue
				}
				w.mu.RLock()
				coinbase := w.coinbase
				w.mu.RUnlock()

				txs := make(map[common.Address]types.Transactions)
				for _, tx := range ev.Txs {
					acc, _ := types.Sender(w.current.signer, tx)
					txs[acc] = append(txs[acc], tx)
				}
				txset := types.NewTransactionsByPriceAndNonce(w.current.signer, txs, w.current.header.BaseFee)
				tcount := w.current.tcount
				w.commitTransactions(w.current, txset, coinbase, nil)
				// Only update the snapshot if any new transactons were added
				// to the pending block
				if tcount != w.current.tcount {
					w.updateSnapshot()
				}
			} else {
				// Special case, if the consensus engine is 0 period clique(dev mode),
				// submit mining work here since all empty submission will be rejected
				// by clique. Of course the advance sealing(empty submission) is disabled.
				if w.chainConfig.Clique != nil && w.chainConfig.Clique.Period == 0 {
					w.commitNewWork(nil, true, time.Now().Unix())
				}
			}
			atomic.AddInt32(&w.newTxs, int32(len(ev.Txs)))

		// System stopped
		case <-w.exitCh:
			return
		case <-w.txsSub.Err():
			return
		case <-w.chainHeadSub.Err():
			return
		case <-w.chainSideSub.Err():
			return
		}
	}
}

// taskLoop is a standalone goroutine to fetch sealing task from the generator and
// push them to consensus engine.
func (w *worker) taskLoop() {
	defer w.wg.Done()
	var (
		stopCh chan struct{}
		prev   common.Hash
	)

	// interrupt aborts the in-flight sealing task.
	interrupt := func() {
		if stopCh != nil {
			close(stopCh)
			stopCh = nil
		}
	}
	for {
		select {
		case task := <-w.taskCh:
			if w.newTaskHook != nil {
				w.newTaskHook(task)
			}
			// Reject duplicate sealing work due to resubmitting.
			sealHash := w.engine.SealHash(task.block.Header())
			if sealHash == prev {
				continue
			}
			// Interrupt previous sealing operation
			interrupt()
			stopCh, prev = make(chan struct{}), sealHash

			if w.skipSealHook != nil && w.skipSealHook(task) {
				continue
			}
			w.pendingMu.Lock()
			w.pendingTasks[sealHash] = task
			w.pendingMu.Unlock()

			if err := w.engine.Seal(w.chain, task.block, w.resultCh, stopCh); err != nil {
				log.Warn("Block sealing failed", "err", err)
				w.pendingMu.Lock()
				delete(w.pendingTasks, sealHash)
				w.pendingMu.Unlock()
			}
		case <-w.exitCh:
			interrupt()
			return
		}
	}
}

// resultLoop is a standalone goroutine to handle sealing result submitting
// and flush relative data to the database.
func (w *worker) resultLoop() {
	defer w.wg.Done()
	for {
		select {
		case block := <-w.resultCh:
			// Short circuit when receiving empty result.
			if block == nil {
				continue
			}
			// Short circuit when receiving duplicate result caused by resubmitting.
			if w.chain.HasBlock(block.Hash(), block.NumberU64()) {
				continue
			}
			var (
				sealhash = w.engine.SealHash(block.Header())
				hash     = block.Hash()
			)

			w.pendingMu.RLock()
			task, exist := w.pendingTasks[sealhash]
			w.pendingMu.RUnlock()
			if !exist {
				log.Error("Block found but no relative pending task", "number", block.Number(), "sealhash", sealhash, "hash", hash)
				continue
			}
			// Different block could share same sealhash, deep copy here to prevent write-write conflict.
			var (
				receipts = make([]*types.Receipt, len(task.receipts))
				logs     []*types.Log
			)
			for i, taskReceipt := range task.receipts {
				receipt := new(types.Receipt)
				receipts[i] = receipt
				*receipt = *taskReceipt

				// add block location fields
				receipt.BlockHash = hash
				receipt.BlockNumber = block.Number()
				receipt.TransactionIndex = uint(i)

				// Update the block hash in all logs since it is now available and not when the
				// receipt/log of individual transactions were created.
				receipt.Logs = make([]*types.Log, len(taskReceipt.Logs))
				for i, taskLog := range taskReceipt.Logs {
					log := new(types.Log)
					receipt.Logs[i] = log
					*log = *taskLog
					log.BlockHash = hash
				}
				logs = append(logs, receipt.Logs...)
			}
			// It's possible that we've stored L1 queue index for this block previously,
			// in this case do not overwrite it.
			if index := rawdb.ReadFirstQueueIndexNotInL2Block(w.eth.ChainDb(), hash); index == nil {
				// Store first L1 queue index not processed by this block.
				// Note: This accounts for both included and skipped messages. This
				// way, if a block only skips messages, we won't reprocess the same
				// messages from the next block.
				log.Trace(
					"Worker WriteFirstQueueIndexNotInL2Block",
					"number", block.Number(),
					"hash", hash.String(),
					"task.nextL1MsgIndex", task.nextL1MsgIndex,
				)
				rawdb.WriteFirstQueueIndexNotInL2Block(w.eth.ChainDb(), hash, task.nextL1MsgIndex)
			} else {
				log.Trace(
					"Worker WriteFirstQueueIndexNotInL2Block: not overwriting existing index",
					"number", block.Number(),
					"hash", hash.String(),
					"index", *index,
					"task.nextL1MsgIndex", task.nextL1MsgIndex,
				)
			}
			// Store circuit row consumption.
			log.Trace(
				"Worker write block row consumption",
				"id", w.circuitCapacityChecker.ID,
				"number", block.Number(),
				"hash", hash.String(),
				"accRows", task.accRows,
			)
			rawdb.WriteBlockRowConsumption(w.eth.ChainDb(), hash, task.accRows)
			// Commit block and state to database.
			_, err := w.chain.WriteBlockWithState(block, receipts, logs, task.state, true)
			if err != nil {
				log.Error("Failed writing block to chain", "err", err)
				continue
			}
			log.Info("Successfully sealed new block", "number", block.Number(), "sealhash", sealhash, "hash", hash,
				"elapsed", common.PrettyDuration(time.Since(task.createdAt)))

			// Broadcast the block and announce chain insertion event
			w.mux.Post(core.NewMinedBlockEvent{Block: block})

			// Insert the block into the set of pending ones to resultLoop for confirmations
			w.unconfirmed.Insert(block.NumberU64(), block.Hash())

		case <-w.exitCh:
			return
		}
	}
}

func (w *worker) makeEnv(parent *types.Block, header *types.Header) (*environment, error) {
	// Retrieve the parent state to execute on top and start a prefetcher for
	// the miner to speed block sealing up a bit
	state, err := w.chain.StateAt(parent.Root())
	if err != nil {
		return nil, err
	}

	// don't commit the state during tracing for circuit capacity checker, otherwise we cannot revert.
	// and even if we don't commit the state, the `refund` value will still be correct, as explained in `CommitTransaction`
	commitStateAfterApply := false
	traceEnv, err := core.CreateTraceEnv(w.chainConfig, w.chain, w.engine, state, parent,
		// new block with a placeholder tx, for traceEnv's ExecutionResults length & TxStorageTraces length
		types.NewBlockWithHeader(header).WithBody([]*types.Transaction{types.NewTx(&types.LegacyTx{})}, nil),
		commitStateAfterApply)
	if err != nil {
		return err
	}

	state.StartPrefetcher("miner")

	env := &environment{
		signer:    types.MakeSigner(w.chainConfig, header.Number),
		state:     state,
		ancestors: mapset.NewSet(),
		family:    mapset.NewSet(),
		uncles:    mapset.NewSet(),
		header:    header,
		traceEnv:  traceEnv,
		accRows:   nil,
	}
	// when 08 is processed ancestors contain 07 (quick block)
	for _, ancestor := range w.chain.GetBlocksFromHash(parent.Hash(), 7) {
		for _, uncle := range ancestor.Uncles() {
			env.family.Add(uncle.Hash())
		}
		env.family.Add(ancestor.Hash())
		env.ancestors.Add(ancestor.Hash())
	}
	// Keep track of transactions which return errors so they can be removed
	env.tcount = 0
	env.blockSize = 0
	env.l1TxCount = 0
	return env, nil
}

// makeCurrent creates a new environment for the current cycle.
func (w *worker) makeCurrent(parent *types.Block, header *types.Header) error {
	env, err := w.makeEnv(parent, header)
	if err != nil {
		return err
	}

	// find next L1 message queue index
	nextQueueIndex := rawdb.ReadFirstQueueIndexNotInL2Block(w.eth.ChainDb(), parent.Hash())
	if nextQueueIndex == nil {
		// the parent must have been processed before we start a new mining job.
		log.Crit("Failed to read last L1 message in L2 block", "parent.Hash()", parent.Hash().String())
	}
	env.nextL1MsgIndex = *nextQueueIndex

	// Swap out the old work with the new one, terminating any leftover prefetcher
	// processes in the mean time and starting a new one.
	if w.current != nil && w.current.state != nil {
		w.current.state.StopPrefetcher()
	}
	w.current = env
	return nil
}

// commitUncle adds the given block to uncle block set, returns error if failed to add.
func (w *worker) commitUncle(env *environment, uncle *types.Header) error {
	hash := uncle.Hash()
	if env.uncles.Contains(hash) {
		return errors.New("uncle not unique")
	}
	if env.header.ParentHash == uncle.ParentHash {
		return errors.New("uncle is sibling")
	}
	if !env.ancestors.Contains(uncle.ParentHash) {
		return errors.New("uncle's parent unknown")
	}
	if env.family.Contains(hash) {
		return errors.New("uncle already included")
	}
	env.uncles.Add(uncle.Hash())
	return nil
}

// updateSnapshot updates pending snapshot block and state.
// Note this function assumes the current variable is thread safe.
func (w *worker) updateSnapshot() {
	w.snapshotMu.Lock()
	defer w.snapshotMu.Unlock()

	var uncles []*types.Header
	w.current.uncles.Each(func(item interface{}) bool {
		hash, ok := item.(common.Hash)
		if !ok {
			return false
		}
		uncle, exist := w.localUncles[hash]
		if !exist {
			uncle, exist = w.remoteUncles[hash]
		}
		if !exist {
			return false
		}
		uncles = append(uncles, uncle.Header())
		return false
	})

	w.snapshotBlock = types.NewBlock(
		w.current.header,
		w.current.txs,
		uncles,
		w.current.receipts,
		trie.NewStackTrie(nil),
	)
	w.snapshotReceipts = copyReceipts(w.current.receipts)
	w.snapshotState = w.current.state.Copy()
}

func (w *worker) commitTransaction(env *environment, tx *types.Transaction, coinbase common.Address) ([]*types.Log, error) {
	snap := env.state.Snapshot()

<<<<<<< HEAD
	receipt, err := core.ApplyTransaction(w.chainConfig, w.chain, &coinbase, env.gasPool, env.state, env.header, tx, &env.header.GasUsed, *w.chain.GetVMConfig())
=======
	log.Trace(
		"Worker apply ccc for tx",
		"id", w.circuitCapacityChecker.ID,
		"txhash", tx.Hash(),
	)

	// 1. we have to check circuit capacity before `core.ApplyTransaction`,
	// because if the tx can be successfully executed but circuit capacity overflows, it will be inconvenient to revert.
	// 2. even if we don't commit to the state during the tracing (which means `clearJournalAndRefund` is not called during the tracing),
	// the `refund` value will still be correct, because:
	// 2.1 when starting handling the first tx, `state.refund` is 0 by default,
	// 2.2 after tracing, the state is either committed in `core.ApplyTransaction`, or reverted, so the `state.refund` can be cleared,
	// 2.3 when starting handling the following txs, `state.refund` comes as 0
	traces, err := w.current.traceEnv.GetBlockTrace(
		types.NewBlockWithHeader(w.current.header).WithBody([]*types.Transaction{tx}, nil),
	)
	if err != nil {
		// `w.current.traceEnv.State` & `w.current.state` share a same pointer to the state, so only need to revert `w.current.state`
		w.current.state.RevertToSnapshot(snap)
		return nil, err
	}
	accRows, err := w.circuitCapacityChecker.ApplyTransaction(traces)
	if err != nil {
		// `w.current.traceEnv.State` & `w.current.state` share a same pointer to the state, so only need to revert `w.current.state`
		w.current.state.RevertToSnapshot(snap)
		return nil, err
	}
	log.Trace(
		"Worker apply ccc for tx result",
		"id", w.circuitCapacityChecker.ID,
		"txhash", tx.Hash(),
		"accRows", accRows,
	)

	// revert to snapshot for calling `core.ApplyMessage` again, (both `traceEnv.GetBlockTrace` & `core.ApplyTransaction` will call `core.ApplyMessage`)
	w.current.state.RevertToSnapshot(snap)
	// create new snapshot for `core.ApplyTransaction`
	snap = w.current.state.Snapshot()
	receipt, err := core.ApplyTransaction(w.chainConfig, w.chain, &coinbase, w.current.gasPool, w.current.state, w.current.header, tx, &w.current.header.GasUsed, *w.chain.GetVMConfig())
>>>>>>> fcd7212b
	if err != nil {
		env.state.RevertToSnapshot(snap)
		return nil, err
	}
<<<<<<< HEAD
	env.txs = append(env.txs, tx)
	env.receipts = append(env.receipts, receipt)
=======

	w.current.txs = append(w.current.txs, tx)
	w.current.receipts = append(w.current.receipts, receipt)
	w.current.accRows = accRows
>>>>>>> fcd7212b

	return receipt.Logs, nil
}

<<<<<<< HEAD
func (w *worker) commitTransactions(env *environment, txs *types.TransactionsByPriceAndNonce, coinbase common.Address, interrupt *int32) bool {
	// Short circuit if current is nil
	if env == nil {
		return true
=======
func (w *worker) commitTransactions(txs *types.TransactionsByPriceAndNonce, coinbase common.Address, interrupt *int32) (bool, bool) {
	var circuitCapacityReached bool

	// Short circuit if current is nil
	if w.current == nil {
		return true, circuitCapacityReached
>>>>>>> fcd7212b
	}

	gasLimit := env.header.GasLimit
	if env.gasPool == nil {
		env.gasPool = new(core.GasPool).AddGas(gasLimit)
	}

	var coalescedLogs []*types.Log

loop:
	for {
		// In the following three cases, we will interrupt the execution of the transaction.
		// (1) new head block event arrival, the interrupt signal is 1
		// (2) worker start or restart, the interrupt signal is 1
		// (3) worker recreate the mining block with any newly arrived transactions, the interrupt signal is 2.
		// For the first two cases, the semi-finished work will be discarded.
		// For the third case, the semi-finished work will be submitted to the consensus engine.
		if interrupt != nil && atomic.LoadInt32(interrupt) != commitInterruptNone {
			// Notify resubmit loop to increase resubmitting interval due to too frequent commits.
			if atomic.LoadInt32(interrupt) == commitInterruptResubmit {
				ratio := float64(gasLimit-env.gasPool.Gas()) / float64(gasLimit)
				if ratio < 0.1 {
					ratio = 0.1
				}
				w.resubmitAdjustCh <- &intervalAdjust{
					ratio: ratio,
					inc:   true,
				}
			}
			return atomic.LoadInt32(interrupt) == commitInterruptNewHead, circuitCapacityReached
		}
		// If we have collected enough transactions then we're done
		if !w.chainConfig.Scroll.IsValidL2TxCount(env.tcount - env.l1TxCount + 1) {
			log.Trace("Transaction count limit reached", "have", env.tcount-env.l1TxCount, "want", w.chainConfig.Scroll.MaxTxPerBlock)
			break
		}
		// If we don't have enough gas for any further transactions then we're done
		if env.gasPool.Gas() < params.TxGas {
			log.Trace("Not enough gas for further transactions", "have", env.gasPool, "want", params.TxGas)
			break
		}
		// Retrieve the next transaction and abort if all done
		tx := txs.Peek()
		if tx == nil {
			break
		}
<<<<<<< HEAD

		// in case the block size exceed a single batch limit.
		// add txHash length, since it will be rollup as well
		if !w.chainConfig.Scroll.IsValidBlockSize(env.blockSize + tx.Size() + common.HashLength) {
			log.Trace("Block size limit reached", "have", env.blockSize, "want", w.chainConfig.Scroll.MaxTxPayloadBytesPerBlock, "tx", tx.Size())
=======
		if tx.IsL1MessageTx() && tx.AsL1MessageTx().QueueIndex != w.current.nextL1MsgIndex {
			log.Error(
				"Unexpected L1 message queue index in worker",
				"expected", w.current.nextL1MsgIndex,
				"got", tx.AsL1MessageTx().QueueIndex,
			)
		}
		if !tx.IsL1MessageTx() && !w.chainConfig.Scroll.IsValidBlockSize(w.current.blockSize+tx.Size()) {
			log.Trace("Block size limit reached", "have", w.current.blockSize, "want", w.chainConfig.Scroll.MaxTxPayloadBytesPerBlock, "tx", tx.Size())
>>>>>>> fcd7212b
			txs.Pop() // skip transactions from this account
			continue
		}
		// Error may be ignored here. The error has already been checked
		// during transaction acceptance is the transaction pool.
		//
		// We use the eip155 signer regardless of the current hf.
		from, _ := types.Sender(env.signer, tx)
		// Check whether the tx is replay protected. If we're not in the EIP155 hf
		// phase, start ignoring the sender until we do.
		if tx.Protected() && !w.chainConfig.IsEIP155(env.header.Number) {
			log.Trace("Ignoring reply protected transaction", "hash", tx.Hash(), "eip155", w.chainConfig.EIP155Block)

			txs.Pop()
			continue
		}
		// Start executing the transaction
		env.state.Prepare(tx.Hash(), env.tcount)

		logs, err := w.commitTransaction(env, tx, coinbase)
		switch {
		case errors.Is(err, core.ErrGasLimitReached) && tx.IsL1MessageTx():
			// If this block already contains some L1 messages,
			// terminate here and try again in the next block.
			if w.current.l1TxCount > 0 {
				break loop
			}
			// A single L1 message leads to out-of-gas. Skip it.
			queueIndex := tx.AsL1MessageTx().QueueIndex
			log.Info("Skipping L1 message", "queueIndex", queueIndex, "tx", tx.Hash().String(), "block", w.current.header.Number, "reason", "gas limit exceeded")
			w.current.nextL1MsgIndex = queueIndex + 1
			txs.Shift()

		case errors.Is(err, core.ErrGasLimitReached):
			// Pop the current out-of-gas transaction without shifting in the next from the account
			log.Trace("Gas limit exceeded for current block", "sender", from)
			txs.Pop()

		case errors.Is(err, core.ErrNonceTooLow):
			// New head notification data race between the transaction pool and miner, shift
			log.Trace("Skipping transaction with low nonce", "sender", from, "nonce", tx.Nonce())
			txs.Shift()

		case errors.Is(err, core.ErrNonceTooHigh):
			// Reorg notification data race between the transaction pool and miner, skip account =
			log.Trace("Skipping account with hight nonce", "sender", from, "nonce", tx.Nonce())
			txs.Pop()

		case errors.Is(err, nil):
			// Everything ok, collect the logs and shift in the next transaction from the same account
			coalescedLogs = append(coalescedLogs, logs...)
			if tx.IsL1MessageTx() {
<<<<<<< HEAD
				env.l1TxCount++
=======
				queueIndex := tx.AsL1MessageTx().QueueIndex
				log.Debug("Including L1 message", "queueIndex", queueIndex, "tx", tx.Hash().String())
				w.current.l1TxCount++
				w.current.nextL1MsgIndex = queueIndex + 1
>>>>>>> fcd7212b
			}
			env.tcount++
			env.blockSize += tx.Size() + common.HashLength
			txs.Shift()

		case errors.Is(err, core.ErrTxTypeNotSupported):
			// Pop the unsupported transaction without shifting in the next from the account
			log.Trace("Skipping unsupported transaction type", "sender", from, "type", tx.Type())
			txs.Pop()

		case errors.Is(err, circuitcapacitychecker.ErrBlockRowConsumptionOverflow):
			// Circuit capacity check: circuit capacity limit reached in a block,
			// don't pop or shift, just quit the loop immediately;
			// though it might still be possible to add some "smaller" txs,
			// but it's a trade-off between tracing overhead & block usage rate
			log.Trace("Circuit capacity limit reached in a block", "acc_rows", w.current.accRows, "tx", tx.Hash().String())
			circuitCapacityReached = true
			break loop

		case (errors.Is(err, circuitcapacitychecker.ErrTxRowConsumptionOverflow) && tx.IsL1MessageTx()):
			// Circuit capacity check: L1MessageTx row consumption too high, shift to the next from the account,
			// because we shouldn't skip the entire txs from the same account.
			// This is also useful for skipping "problematic" L1MessageTxs.
			queueIndex := tx.AsL1MessageTx().QueueIndex
			log.Trace("Circuit capacity limit reached for a single tx", "tx", tx.Hash().String(), "queueIndex", queueIndex)
			log.Info("Skipping L1 message", "queueIndex", queueIndex, "tx", tx.Hash().String(), "block", w.current.header.Number, "reason", "row consumption overflow")
			w.current.nextL1MsgIndex = queueIndex + 1
			txs.Shift()

		case (errors.Is(err, circuitcapacitychecker.ErrTxRowConsumptionOverflow) && !tx.IsL1MessageTx()):
			// Circuit capacity check: L2MessageTx row consumption too high, skip the account.
			// This is also useful for skipping "problematic" L2MessageTxs.
			log.Trace("Circuit capacity limit reached for a single tx", "tx", tx.Hash().String())
			txs.Pop()

		case (errors.Is(err, circuitcapacitychecker.ErrUnknown) && tx.IsL1MessageTx()):
			// Circuit capacity check: unknown circuit capacity checker error for L1MessageTx,
			// shift to the next from the account because we shouldn't skip the entire txs from the same account
			queueIndex := tx.AsL1MessageTx().QueueIndex
			log.Trace("Unknown circuit capacity checker error for L1MessageTx", "tx", tx.Hash().String(), "queueIndex", queueIndex)
			log.Info("Skipping L1 message", "queueIndex", queueIndex, "tx", tx.Hash().String(), "block", w.current.header.Number, "reason", "unknown row consumption error")
			w.current.nextL1MsgIndex = queueIndex + 1
			txs.Shift()

		case (errors.Is(err, circuitcapacitychecker.ErrUnknown) && !tx.IsL1MessageTx()):
			// Circuit capacity check: unknown circuit capacity checker error for L2MessageTx, skip the account
			log.Trace("Unknown circuit capacity checker error for L2MessageTx", "tx", tx.Hash().String())
			txs.Pop()

		default:
			// Strange error, discard the transaction and get the next in line (note, the
			// nonce-too-high clause will prevent us from executing in vain).
			log.Debug("Transaction failed, account skipped", "hash", tx.Hash().String(), "err", err)
			if tx.IsL1MessageTx() {
				queueIndex := tx.AsL1MessageTx().QueueIndex
				log.Info("Skipping L1 message", "queueIndex", queueIndex, "tx", tx.Hash().String(), "block", w.current.header.Number, "reason", "strange error", "err", err)
			}
			txs.Shift()
		}
	}

	if !w.isRunning() && len(coalescedLogs) > 0 {
		// We don't push the pendingLogsEvent while we are mining. The reason is that
		// when we are mining, the worker will regenerate a mining block every 3 seconds.
		// In order to avoid pushing the repeated pendingLog, we disable the pending log pushing.

		// make a copy, the state caches the logs and these logs get "upgraded" from pending to mined
		// logs by filling in the block hash when the block was mined by the local miner. This can
		// cause a race condition if a log was "upgraded" before the PendingLogsEvent is processed.
		cpy := make([]*types.Log, len(coalescedLogs))
		for i, l := range coalescedLogs {
			cpy[i] = new(types.Log)
			*cpy[i] = *l
		}
		w.pendingLogsFeed.Send(cpy)
	}
	// Notify resubmit loop to decrease resubmitting interval if current interval is larger
	// than the user-specified one.
	if interrupt != nil {
		w.resubmitAdjustCh <- &intervalAdjust{inc: false}
	}
	return false, circuitCapacityReached
}

<<<<<<< HEAD
=======
func (w *worker) collectPendingL1Messages(startIndex uint64) []types.L1MessageTx {
	maxCount := w.chainConfig.Scroll.L1Config.NumL1MessagesPerBlock
	return rawdb.ReadL1MessagesFrom(w.eth.ChainDb(), startIndex, maxCount)
}

>>>>>>> fcd7212b
// commitNewWork generates several new sealing tasks based on the parent block.
func (w *worker) commitNewWork(interrupt *int32, noempty bool, timestamp int64) {
	w.mu.RLock()
	defer w.mu.RUnlock()

	tstart := time.Now()
	parent := w.chain.CurrentBlock()
	w.circuitCapacityChecker.Reset()
	log.Trace("Worker reset ccc", "id", w.circuitCapacityChecker.ID)

	if parent.Time() >= uint64(timestamp) {
		timestamp = int64(parent.Time() + 1)
	}
	num := parent.Number()
	header := &types.Header{
		ParentHash: parent.Hash(),
		Number:     num.Add(num, common.Big1),
		GasLimit:   core.CalcGasLimit(parent.GasLimit(), w.config.GasCeil),
		Extra:      w.extra,
		Time:       uint64(timestamp),
	}
	// Set baseFee and GasLimit if we are on an EIP-1559 chain
	if w.chainConfig.IsLondon(header.Number) {
		if w.chainConfig.Scroll.BaseFeeEnabled() {
			header.BaseFee = misc.CalcBaseFee(w.chainConfig, parent.Header())
		} else {
			// When disabling EIP-2718 or EIP-1559, we do not set baseFeePerGas in RPC response.
			// Setting BaseFee as nil here can help outside SDK calculates l2geth's RLP encoding,
			// otherwise the l2geth's BaseFee is not known from the outside.
			header.BaseFee = nil
		}
		if !w.chainConfig.IsLondon(parent.Number()) {
			parentGasLimit := parent.GasLimit() * params.ElasticityMultiplier
			header.GasLimit = core.CalcGasLimit(parentGasLimit, w.config.GasCeil)
		}
	}
	// Only set the coinbase if our consensus engine is running (avoid spurious block rewards)
	if w.isRunning() {
		if w.coinbase == (common.Address{}) {
			log.Error("Refusing to mine without etherbase")
			return
		}
		header.Coinbase = w.coinbase
	}
	if err := w.engine.Prepare(w.chain, header); err != nil {
		log.Error("Failed to prepare header for mining", "err", err)
		return
	}
	// If we are care about TheDAO hard-fork check whether to override the extra-data or not
	if daoBlock := w.chainConfig.DAOForkBlock; daoBlock != nil {
		// Check whether the block is among the fork extra-override range
		limit := new(big.Int).Add(daoBlock, params.DAOForkExtraRange)
		if header.Number.Cmp(daoBlock) >= 0 && header.Number.Cmp(limit) < 0 {
			// Depending whether we support or oppose the fork, override differently
			if w.chainConfig.DAOForkSupport {
				header.Extra = common.CopyBytes(params.DAOForkBlockExtra)
			} else if bytes.Equal(header.Extra, params.DAOForkBlockExtra) {
				header.Extra = []byte{} // If miner opposes, don't let it use the reserved extra-data
			}
		}
	}
	// Could potentially happen if starting to mine in an odd state.
	err := w.makeCurrent(parent, header)
	if err != nil {
		log.Error("Failed to create mining context", "err", err)
		return
	}
	// Create the current work task and check any fork transitions needed
	env := w.current
	if w.chainConfig.DAOForkSupport && w.chainConfig.DAOForkBlock != nil && w.chainConfig.DAOForkBlock.Cmp(header.Number) == 0 {
		misc.ApplyDAOHardFork(env.state)
	}
	// Accumulate the uncles for the current block
	uncles := make([]*types.Header, 0, 2)
	commitUncles := func(blocks map[common.Hash]*types.Block) {
		// Clean up stale uncle blocks first
		for hash, uncle := range blocks {
			if uncle.NumberU64()+staleThreshold <= header.Number.Uint64() {
				delete(blocks, hash)
			}
		}
		for hash, uncle := range blocks {
			if len(uncles) == 2 {
				break
			}
			if err := w.commitUncle(env, uncle.Header()); err != nil {
				log.Trace("Possible uncle rejected", "hash", hash, "reason", err)
			} else {
				log.Debug("Committing new uncle to block", "hash", hash)
				uncles = append(uncles, uncle.Header())
			}
		}
	}
	// Prefer to locally generated uncle
	commitUncles(w.localUncles)
	commitUncles(w.remoteUncles)

	// Create an empty block based on temporary copied state for
	// sealing in advance without waiting block execution finished.
	if !noempty && atomic.LoadUint32(&w.noempty) == 0 {
		w.commit(uncles, nil, false, tstart)
	}
<<<<<<< HEAD
=======
	// fetch l1Txs
	l1Txs := make(map[common.Address]types.Transactions)
	pendingL1Txs := 0
	if w.chainConfig.Scroll.ShouldIncludeL1Messages() {
		l1Messages := w.collectPendingL1Messages(env.nextL1MsgIndex)
		pendingL1Txs = len(l1Messages)
		for _, l1msg := range l1Messages {
			tx := types.NewTx(&l1msg)
			sender := l1msg.Sender
			senderTxs, ok := l1Txs[sender]
			if ok {
				senderTxs = append(senderTxs, tx)
				l1Txs[sender] = senderTxs
			} else {
				l1Txs[sender] = types.Transactions{tx}
			}
		}
	}
>>>>>>> fcd7212b
	// Fill the block with all available pending transactions.
	pending := w.eth.TxPool().Pending(true)
	// Short circuit if there is no available pending transactions.
	// But if we disable empty precommit already, ignore it. Since
	// empty block is necessary to keep the liveness of the network.
	if len(pending) == 0 && atomic.LoadUint32(&w.noempty) == 0 {
		w.updateSnapshot()
		return
	}
	// Split the pending transactions into locals and remotes
	localTxs, remoteTxs := make(map[common.Address]types.Transactions), pending
	for _, account := range w.eth.TxPool().Locals() {
		if txs := remoteTxs[account]; len(txs) > 0 {
			delete(remoteTxs, account)
			localTxs[account] = txs
		}
	}
<<<<<<< HEAD
	if len(localTxs) > 0 {
		txs := types.NewTransactionsByPriceAndNonce(w.current.signer, localTxs, header.BaseFee)
		if w.commitTransactions(w.current, txs, w.coinbase, interrupt) {
=======
	var skipCommit, circuitCapacityReached bool
	if w.chainConfig.Scroll.ShouldIncludeL1Messages() && len(l1Txs) > 0 {
		log.Trace("Processing L1 messages for inclusion", "count", pendingL1Txs)
		txs := types.NewTransactionsByPriceAndNonce(w.current.signer, l1Txs, header.BaseFee)
		skipCommit, circuitCapacityReached = w.commitTransactions(txs, w.coinbase, interrupt)
		if skipCommit {
			return
		}
	}
	if len(localTxs) > 0 && !circuitCapacityReached {
		txs := types.NewTransactionsByPriceAndNonce(w.current.signer, localTxs, header.BaseFee)
		skipCommit, circuitCapacityReached = w.commitTransactions(txs, w.coinbase, interrupt)
		if skipCommit {
>>>>>>> fcd7212b
			return
		}
	}
	if len(remoteTxs) > 0 && !circuitCapacityReached {
		txs := types.NewTransactionsByPriceAndNonce(w.current.signer, remoteTxs, header.BaseFee)
<<<<<<< HEAD
		if w.commitTransactions(w.current, txs, w.coinbase, interrupt) {
=======
		// don't need to get `circuitCapacityReached` here because we don't have further `commitTransactions`
		// after this one, and if we assign it won't take effect (`ineffassign`)
		skipCommit, _ = w.commitTransactions(txs, w.coinbase, interrupt)
		if skipCommit {
>>>>>>> fcd7212b
			return
		}
	}

	// do not produce empty blocks
	if w.current.tcount == 0 {
		return
	}

	w.commit(uncles, w.fullTaskHook, true, tstart)
}

// commit runs any post-transaction state modifications, assembles the final block
// and commits new work if consensus engine is running.
func (w *worker) commit(uncles []*types.Header, interval func(), update bool, start time.Time) error {
<<<<<<< HEAD
=======
	// set w.current.accRows for empty-but-not-genesis block
	if (w.current.header.Number.Uint64() != 0) &&
		(w.current.accRows == nil || len(*w.current.accRows) == 0) {
		log.Trace(
			"Worker apply ccc for empty block",
			"id", w.circuitCapacityChecker.ID,
			"number", w.current.header.Number,
			"hash", w.current.header.Hash().String(),
		)
		traces, err := w.current.traceEnv.GetBlockTrace(types.NewBlockWithHeader(w.current.header))
		if err != nil {
			return err
		}
		// truncate ExecutionResults&TxStorageTraces, because we declare their lengths with a dummy tx before;
		// however, we need to clean it up for an empty block
		traces.ExecutionResults = traces.ExecutionResults[:0]
		traces.TxStorageTraces = traces.TxStorageTraces[:0]
		accRows, err := w.circuitCapacityChecker.ApplyBlock(traces)
		if err != nil {
			return err
		}
		log.Trace(
			"Worker apply ccc for empty block result",
			"id", w.circuitCapacityChecker.ID,
			"number", w.current.header.Number,
			"hash", w.current.header.Hash().String(),
			"accRows", accRows,
		)
		w.current.accRows = accRows
	}

	// Deep copy receipts here to avoid interaction between different tasks.
	receipts := copyReceipts(w.current.receipts)
	s := w.current.state.Copy()
	block, err := w.engine.FinalizeAndAssemble(w.chain, w.current.header, s, w.current.txs, uncles, receipts)
	if err != nil {
		return err
	}
>>>>>>> fcd7212b
	if w.isRunning() {
		if interval != nil {
			interval()
		}
<<<<<<< HEAD
		// Skip executing FinalizeAndAssemble, as it may commit the state to database based on current trie database strategy

		// Deep copy receipts here to avoid interaction between different tasks.
		// receipts := copyReceipts(w.current.receipts)
		// s := w.current.state.Copy()
		// _, err := w.engine.FinalizeAndAssemble(w.chain, w.current.header, s, w.current.txs, uncles, receipts)
		// if err != nil {
		// 	return err
		// }

		// ignore it, as Morphism has its own consensus
		//select {
		//case w.taskCh <- &task{receipts: receipts, state: s, block: block, createdAt: time.Now()}:
		//	w.unconfirmed.Shift(block.NumberU64() - 1)
		//	log.Info("Commit new mining work", "number", block.Number(), "sealhash", w.engine.SealHash(block.Header()),
		//		"uncles", len(uncles), "txs", w.current.tcount,
		//		"gas", block.GasUsed(), "fees", totalFees(block, receipts),
		//		"elapsed", common.PrettyDuration(time.Since(start)))
		//
		//case <-w.exitCh:
		//	log.Info("Worker has exited")
		//}
=======
		select {
		case w.taskCh <- &task{receipts: receipts, state: s, block: block, createdAt: time.Now(), accRows: w.current.accRows, nextL1MsgIndex: w.current.nextL1MsgIndex}:
			w.unconfirmed.Shift(block.NumberU64() - 1)
			log.Info("Commit new mining work", "number", block.Number(), "sealhash", w.engine.SealHash(block.Header()),
				"uncles", len(uncles), "txs", w.current.tcount,
				"gas", block.GasUsed(), "fees", totalFees(block, receipts),
				"elapsed", common.PrettyDuration(time.Since(start)))

		case <-w.exitCh:
			log.Info("Worker has exited")
		}
>>>>>>> fcd7212b
	}

	if update {
		w.updateSnapshot()
	}
	return nil
}

// copyReceipts makes a deep copy of the given receipts.
func copyReceipts(receipts []*types.Receipt) []*types.Receipt {
	result := make([]*types.Receipt, len(receipts))
	for i, l := range receipts {
		cpy := *l
		result[i] = &cpy
	}
	return result
}

// postSideBlock fires a side chain event, only use it for testing.
func (w *worker) postSideBlock(event core.ChainSideEvent) {
	select {
	case w.chainSideCh <- event:
	case <-w.exitCh:
	}
}

// totalFees computes total consumed miner fees in ETH. Block transactions and receipts have to have the same order.
func totalFees(block *types.Block, receipts []*types.Receipt) *big.Float {
	feesWei := new(big.Int)
	for i, tx := range block.Transactions() {
		minerFee, _ := tx.EffectiveGasTip(block.BaseFee())
		feesWei.Add(feesWei, new(big.Int).Mul(new(big.Int).SetUint64(receipts[i].GasUsed), minerFee))
	}
	return new(big.Float).Quo(new(big.Float).SetInt(feesWei), new(big.Float).SetInt(big.NewInt(params.Ether)))
}<|MERGE_RESOLUTION|>--- conflicted
+++ resolved
@@ -19,6 +19,7 @@
 import (
 	"bytes"
 	"errors"
+	"github.com/scroll-tech/go-ethereum/core/rawdb"
 	"math/big"
 	"sync"
 	"sync/atomic"
@@ -97,9 +98,8 @@
 	receipts []*types.Receipt
 
 	// circuit capacity check related fields
-	traceEnv       *core.TraceEnv        // env for tracing
-	accRows        *types.RowConsumption // accumulated row consumption for a block
-	nextL1MsgIndex uint64                // next L1 queue index to be processed
+	traceEnv *core.TraceEnv        // env for tracing
+	accRows  *types.RowConsumption // accumulated row consumption for a block
 }
 
 // task contains all information for consensus engine sealing and result submitting.
@@ -206,29 +206,6 @@
 
 func newWorker(config *Config, chainConfig *params.ChainConfig, engine consensus.Engine, eth Backend, mux *event.TypeMux, isLocalBlock func(*types.Block) bool, init bool) *worker {
 	worker := &worker{
-<<<<<<< HEAD
-		config:             config,
-		chainConfig:        chainConfig,
-		engine:             engine,
-		eth:                eth,
-		mux:                mux,
-		chain:              eth.BlockChain(),
-		isLocalBlock:       isLocalBlock,
-		localUncles:        make(map[common.Hash]*types.Block),
-		remoteUncles:       make(map[common.Hash]*types.Block),
-		unconfirmed:        newUnconfirmedBlocks(eth.BlockChain(), miningLogAtDepth),
-		pendingTasks:       make(map[common.Hash]*task),
-		txsCh:              make(chan core.NewTxsEvent, txChanSize),
-		chainHeadCh:        make(chan core.ChainHeadEvent, chainHeadChanSize),
-		chainSideCh:        make(chan core.ChainSideEvent, chainSideChanSize),
-		newWorkCh:          make(chan *newWorkReq),
-		taskCh:             make(chan *task),
-		resultCh:           make(chan *types.Block, resultQueueSize),
-		exitCh:             make(chan struct{}),
-		startCh:            make(chan struct{}, 1),
-		resubmitIntervalCh: make(chan time.Duration),
-		resubmitAdjustCh:   make(chan *intervalAdjust, resubmitAdjustChanSize),
-=======
 		config:                 config,
 		chainConfig:            chainConfig,
 		engine:                 engine,
@@ -241,7 +218,6 @@
 		unconfirmed:            newUnconfirmedBlocks(eth.BlockChain(), miningLogAtDepth),
 		pendingTasks:           make(map[common.Hash]*task),
 		txsCh:                  make(chan core.NewTxsEvent, txChanSize),
-		l1MsgsCh:               make(chan core.NewL1MsgsEvent, txChanSize),
 		chainHeadCh:            make(chan core.ChainHeadEvent, chainHeadChanSize),
 		chainSideCh:            make(chan core.ChainSideEvent, chainSideChanSize),
 		newWorkCh:              make(chan *newWorkReq),
@@ -252,7 +228,6 @@
 		resubmitIntervalCh:     make(chan time.Duration),
 		resubmitAdjustCh:       make(chan *intervalAdjust, resubmitAdjustChanSize),
 		circuitCapacityChecker: circuitcapacitychecker.NewCircuitCapacityChecker(),
->>>>>>> fcd7212b
 	}
 	log.Info("created new worker", "CircuitCapacityChecker ID", worker.circuitCapacityChecker.ID)
 
@@ -701,29 +676,7 @@
 				}
 				logs = append(logs, receipt.Logs...)
 			}
-			// It's possible that we've stored L1 queue index for this block previously,
-			// in this case do not overwrite it.
-			if index := rawdb.ReadFirstQueueIndexNotInL2Block(w.eth.ChainDb(), hash); index == nil {
-				// Store first L1 queue index not processed by this block.
-				// Note: This accounts for both included and skipped messages. This
-				// way, if a block only skips messages, we won't reprocess the same
-				// messages from the next block.
-				log.Trace(
-					"Worker WriteFirstQueueIndexNotInL2Block",
-					"number", block.Number(),
-					"hash", hash.String(),
-					"task.nextL1MsgIndex", task.nextL1MsgIndex,
-				)
-				rawdb.WriteFirstQueueIndexNotInL2Block(w.eth.ChainDb(), hash, task.nextL1MsgIndex)
-			} else {
-				log.Trace(
-					"Worker WriteFirstQueueIndexNotInL2Block: not overwriting existing index",
-					"number", block.Number(),
-					"hash", hash.String(),
-					"index", *index,
-					"task.nextL1MsgIndex", task.nextL1MsgIndex,
-				)
-			}
+
 			// Store circuit row consumption.
 			log.Trace(
 				"Worker write block row consumption",
@@ -770,7 +723,7 @@
 		types.NewBlockWithHeader(header).WithBody([]*types.Transaction{types.NewTx(&types.LegacyTx{})}, nil),
 		commitStateAfterApply)
 	if err != nil {
-		return err
+		return nil, err
 	}
 
 	state.StartPrefetcher("miner")
@@ -807,14 +760,6 @@
 		return err
 	}
 
-	// find next L1 message queue index
-	nextQueueIndex := rawdb.ReadFirstQueueIndexNotInL2Block(w.eth.ChainDb(), parent.Hash())
-	if nextQueueIndex == nil {
-		// the parent must have been processed before we start a new mining job.
-		log.Crit("Failed to read last L1 message in L2 block", "parent.Hash()", parent.Hash().String())
-	}
-	env.nextL1MsgIndex = *nextQueueIndex
-
 	// Swap out the old work with the new one, terminating any leftover prefetcher
 	// processes in the mean time and starting a new one.
 	if w.current != nil && w.current.state != nil {
@@ -880,9 +825,6 @@
 func (w *worker) commitTransaction(env *environment, tx *types.Transaction, coinbase common.Address) ([]*types.Log, error) {
 	snap := env.state.Snapshot()
 
-<<<<<<< HEAD
-	receipt, err := core.ApplyTransaction(w.chainConfig, w.chain, &coinbase, env.gasPool, env.state, env.header, tx, &env.header.GasUsed, *w.chain.GetVMConfig())
-=======
 	log.Trace(
 		"Worker apply ccc for tx",
 		"id", w.circuitCapacityChecker.ID,
@@ -896,18 +838,18 @@
 	// 2.1 when starting handling the first tx, `state.refund` is 0 by default,
 	// 2.2 after tracing, the state is either committed in `core.ApplyTransaction`, or reverted, so the `state.refund` can be cleared,
 	// 2.3 when starting handling the following txs, `state.refund` comes as 0
-	traces, err := w.current.traceEnv.GetBlockTrace(
-		types.NewBlockWithHeader(w.current.header).WithBody([]*types.Transaction{tx}, nil),
+	traces, err := env.traceEnv.GetBlockTrace(
+		types.NewBlockWithHeader(env.header).WithBody([]*types.Transaction{tx}, nil),
 	)
 	if err != nil {
 		// `w.current.traceEnv.State` & `w.current.state` share a same pointer to the state, so only need to revert `w.current.state`
-		w.current.state.RevertToSnapshot(snap)
+		env.state.RevertToSnapshot(snap)
 		return nil, err
 	}
 	accRows, err := w.circuitCapacityChecker.ApplyTransaction(traces)
 	if err != nil {
 		// `w.current.traceEnv.State` & `w.current.state` share a same pointer to the state, so only need to revert `w.current.state`
-		w.current.state.RevertToSnapshot(snap)
+		env.state.RevertToSnapshot(snap)
 		return nil, err
 	}
 	log.Trace(
@@ -918,41 +860,27 @@
 	)
 
 	// revert to snapshot for calling `core.ApplyMessage` again, (both `traceEnv.GetBlockTrace` & `core.ApplyTransaction` will call `core.ApplyMessage`)
-	w.current.state.RevertToSnapshot(snap)
+	env.state.RevertToSnapshot(snap)
 	// create new snapshot for `core.ApplyTransaction`
-	snap = w.current.state.Snapshot()
-	receipt, err := core.ApplyTransaction(w.chainConfig, w.chain, &coinbase, w.current.gasPool, w.current.state, w.current.header, tx, &w.current.header.GasUsed, *w.chain.GetVMConfig())
->>>>>>> fcd7212b
+	snap = env.state.Snapshot()
+	receipt, err := core.ApplyTransaction(w.chainConfig, w.chain, &coinbase, env.gasPool, env.state, env.header, tx, &env.header.GasUsed, *w.chain.GetVMConfig())
 	if err != nil {
 		env.state.RevertToSnapshot(snap)
 		return nil, err
 	}
-<<<<<<< HEAD
 	env.txs = append(env.txs, tx)
 	env.receipts = append(env.receipts, receipt)
-=======
-
-	w.current.txs = append(w.current.txs, tx)
-	w.current.receipts = append(w.current.receipts, receipt)
-	w.current.accRows = accRows
->>>>>>> fcd7212b
+	env.accRows = accRows
 
 	return receipt.Logs, nil
 }
 
-<<<<<<< HEAD
-func (w *worker) commitTransactions(env *environment, txs *types.TransactionsByPriceAndNonce, coinbase common.Address, interrupt *int32) bool {
+func (w *worker) commitTransactions(env *environment, txs *types.TransactionsByPriceAndNonce, coinbase common.Address, interrupt *int32) (bool, bool) {
+	var circuitCapacityReached bool
+
 	// Short circuit if current is nil
 	if env == nil {
-		return true
-=======
-func (w *worker) commitTransactions(txs *types.TransactionsByPriceAndNonce, coinbase common.Address, interrupt *int32) (bool, bool) {
-	var circuitCapacityReached bool
-
-	// Short circuit if current is nil
-	if w.current == nil {
 		return true, circuitCapacityReached
->>>>>>> fcd7212b
 	}
 
 	gasLimit := env.header.GasLimit
@@ -999,23 +927,9 @@
 		if tx == nil {
 			break
 		}
-<<<<<<< HEAD
-
-		// in case the block size exceed a single batch limit.
-		// add txHash length, since it will be rollup as well
+
 		if !w.chainConfig.Scroll.IsValidBlockSize(env.blockSize + tx.Size() + common.HashLength) {
 			log.Trace("Block size limit reached", "have", env.blockSize, "want", w.chainConfig.Scroll.MaxTxPayloadBytesPerBlock, "tx", tx.Size())
-=======
-		if tx.IsL1MessageTx() && tx.AsL1MessageTx().QueueIndex != w.current.nextL1MsgIndex {
-			log.Error(
-				"Unexpected L1 message queue index in worker",
-				"expected", w.current.nextL1MsgIndex,
-				"got", tx.AsL1MessageTx().QueueIndex,
-			)
-		}
-		if !tx.IsL1MessageTx() && !w.chainConfig.Scroll.IsValidBlockSize(w.current.blockSize+tx.Size()) {
-			log.Trace("Block size limit reached", "have", w.current.blockSize, "want", w.chainConfig.Scroll.MaxTxPayloadBytesPerBlock, "tx", tx.Size())
->>>>>>> fcd7212b
 			txs.Pop() // skip transactions from this account
 			continue
 		}
@@ -1040,13 +954,13 @@
 		case errors.Is(err, core.ErrGasLimitReached) && tx.IsL1MessageTx():
 			// If this block already contains some L1 messages,
 			// terminate here and try again in the next block.
-			if w.current.l1TxCount > 0 {
+			if env.l1TxCount > 0 {
 				break loop
 			}
 			// A single L1 message leads to out-of-gas. Skip it.
 			queueIndex := tx.AsL1MessageTx().QueueIndex
-			log.Info("Skipping L1 message", "queueIndex", queueIndex, "tx", tx.Hash().String(), "block", w.current.header.Number, "reason", "gas limit exceeded")
-			w.current.nextL1MsgIndex = queueIndex + 1
+			log.Info("Skipping L1 message", "queueIndex", queueIndex, "tx", tx.Hash().String(), "block", env.header.Number, "reason", "gas limit exceeded")
+			//env.nextL1MsgIndex = queueIndex + 1
 			txs.Shift()
 
 		case errors.Is(err, core.ErrGasLimitReached):
@@ -1068,14 +982,7 @@
 			// Everything ok, collect the logs and shift in the next transaction from the same account
 			coalescedLogs = append(coalescedLogs, logs...)
 			if tx.IsL1MessageTx() {
-<<<<<<< HEAD
 				env.l1TxCount++
-=======
-				queueIndex := tx.AsL1MessageTx().QueueIndex
-				log.Debug("Including L1 message", "queueIndex", queueIndex, "tx", tx.Hash().String())
-				w.current.l1TxCount++
-				w.current.nextL1MsgIndex = queueIndex + 1
->>>>>>> fcd7212b
 			}
 			env.tcount++
 			env.blockSize += tx.Size() + common.HashLength
@@ -1091,36 +998,36 @@
 			// don't pop or shift, just quit the loop immediately;
 			// though it might still be possible to add some "smaller" txs,
 			// but it's a trade-off between tracing overhead & block usage rate
-			log.Trace("Circuit capacity limit reached in a block", "acc_rows", w.current.accRows, "tx", tx.Hash().String())
+			log.Trace("Circuit capacity limit reached in a block", "acc_rows", env.accRows, "tx", tx.Hash().String())
 			circuitCapacityReached = true
 			break loop
 
-		case (errors.Is(err, circuitcapacitychecker.ErrTxRowConsumptionOverflow) && tx.IsL1MessageTx()):
+		case errors.Is(err, circuitcapacitychecker.ErrTxRowConsumptionOverflow) && tx.IsL1MessageTx():
 			// Circuit capacity check: L1MessageTx row consumption too high, shift to the next from the account,
 			// because we shouldn't skip the entire txs from the same account.
 			// This is also useful for skipping "problematic" L1MessageTxs.
 			queueIndex := tx.AsL1MessageTx().QueueIndex
 			log.Trace("Circuit capacity limit reached for a single tx", "tx", tx.Hash().String(), "queueIndex", queueIndex)
 			log.Info("Skipping L1 message", "queueIndex", queueIndex, "tx", tx.Hash().String(), "block", w.current.header.Number, "reason", "row consumption overflow")
-			w.current.nextL1MsgIndex = queueIndex + 1
+			//env.nextL1MsgIndex = queueIndex + 1
 			txs.Shift()
 
-		case (errors.Is(err, circuitcapacitychecker.ErrTxRowConsumptionOverflow) && !tx.IsL1MessageTx()):
+		case errors.Is(err, circuitcapacitychecker.ErrTxRowConsumptionOverflow) && !tx.IsL1MessageTx():
 			// Circuit capacity check: L2MessageTx row consumption too high, skip the account.
 			// This is also useful for skipping "problematic" L2MessageTxs.
 			log.Trace("Circuit capacity limit reached for a single tx", "tx", tx.Hash().String())
 			txs.Pop()
 
-		case (errors.Is(err, circuitcapacitychecker.ErrUnknown) && tx.IsL1MessageTx()):
+		case errors.Is(err, circuitcapacitychecker.ErrUnknown) && tx.IsL1MessageTx():
 			// Circuit capacity check: unknown circuit capacity checker error for L1MessageTx,
 			// shift to the next from the account because we shouldn't skip the entire txs from the same account
 			queueIndex := tx.AsL1MessageTx().QueueIndex
 			log.Trace("Unknown circuit capacity checker error for L1MessageTx", "tx", tx.Hash().String(), "queueIndex", queueIndex)
 			log.Info("Skipping L1 message", "queueIndex", queueIndex, "tx", tx.Hash().String(), "block", w.current.header.Number, "reason", "unknown row consumption error")
-			w.current.nextL1MsgIndex = queueIndex + 1
+			//env.nextL1MsgIndex = queueIndex + 1
 			txs.Shift()
 
-		case (errors.Is(err, circuitcapacitychecker.ErrUnknown) && !tx.IsL1MessageTx()):
+		case errors.Is(err, circuitcapacitychecker.ErrUnknown) && !tx.IsL1MessageTx():
 			// Circuit capacity check: unknown circuit capacity checker error for L2MessageTx, skip the account
 			log.Trace("Unknown circuit capacity checker error for L2MessageTx", "tx", tx.Hash().String())
 			txs.Pop()
@@ -1131,7 +1038,7 @@
 			log.Debug("Transaction failed, account skipped", "hash", tx.Hash().String(), "err", err)
 			if tx.IsL1MessageTx() {
 				queueIndex := tx.AsL1MessageTx().QueueIndex
-				log.Info("Skipping L1 message", "queueIndex", queueIndex, "tx", tx.Hash().String(), "block", w.current.header.Number, "reason", "strange error", "err", err)
+				log.Info("Skipping L1 message", "queueIndex", queueIndex, "tx", tx.Hash().String(), "block", env.header.Number, "reason", "strange error", "err", err)
 			}
 			txs.Shift()
 		}
@@ -1160,14 +1067,6 @@
 	return false, circuitCapacityReached
 }
 
-<<<<<<< HEAD
-=======
-func (w *worker) collectPendingL1Messages(startIndex uint64) []types.L1MessageTx {
-	maxCount := w.chainConfig.Scroll.L1Config.NumL1MessagesPerBlock
-	return rawdb.ReadL1MessagesFrom(w.eth.ChainDb(), startIndex, maxCount)
-}
-
->>>>>>> fcd7212b
 // commitNewWork generates several new sealing tasks based on the parent block.
 func (w *worker) commitNewWork(interrupt *int32, noempty bool, timestamp int64) {
 	w.mu.RLock()
@@ -1270,27 +1169,7 @@
 	if !noempty && atomic.LoadUint32(&w.noempty) == 0 {
 		w.commit(uncles, nil, false, tstart)
 	}
-<<<<<<< HEAD
-=======
-	// fetch l1Txs
-	l1Txs := make(map[common.Address]types.Transactions)
-	pendingL1Txs := 0
-	if w.chainConfig.Scroll.ShouldIncludeL1Messages() {
-		l1Messages := w.collectPendingL1Messages(env.nextL1MsgIndex)
-		pendingL1Txs = len(l1Messages)
-		for _, l1msg := range l1Messages {
-			tx := types.NewTx(&l1msg)
-			sender := l1msg.Sender
-			senderTxs, ok := l1Txs[sender]
-			if ok {
-				senderTxs = append(senderTxs, tx)
-				l1Txs[sender] = senderTxs
-			} else {
-				l1Txs[sender] = types.Transactions{tx}
-			}
-		}
-	}
->>>>>>> fcd7212b
+
 	// Fill the block with all available pending transactions.
 	pending := w.eth.TxPool().Pending(true)
 	// Short circuit if there is no available pending transactions.
@@ -1308,38 +1187,19 @@
 			localTxs[account] = txs
 		}
 	}
-<<<<<<< HEAD
+	var skipCommit, circuitCapacityReached bool
 	if len(localTxs) > 0 {
 		txs := types.NewTransactionsByPriceAndNonce(w.current.signer, localTxs, header.BaseFee)
-		if w.commitTransactions(w.current, txs, w.coinbase, interrupt) {
-=======
-	var skipCommit, circuitCapacityReached bool
-	if w.chainConfig.Scroll.ShouldIncludeL1Messages() && len(l1Txs) > 0 {
-		log.Trace("Processing L1 messages for inclusion", "count", pendingL1Txs)
-		txs := types.NewTransactionsByPriceAndNonce(w.current.signer, l1Txs, header.BaseFee)
-		skipCommit, circuitCapacityReached = w.commitTransactions(txs, w.coinbase, interrupt)
+		skipCommit, circuitCapacityReached = w.commitTransactions(w.current, txs, w.coinbase, interrupt)
 		if skipCommit {
 			return
 		}
 	}
-	if len(localTxs) > 0 && !circuitCapacityReached {
-		txs := types.NewTransactionsByPriceAndNonce(w.current.signer, localTxs, header.BaseFee)
-		skipCommit, circuitCapacityReached = w.commitTransactions(txs, w.coinbase, interrupt)
-		if skipCommit {
->>>>>>> fcd7212b
-			return
-		}
-	}
+
 	if len(remoteTxs) > 0 && !circuitCapacityReached {
 		txs := types.NewTransactionsByPriceAndNonce(w.current.signer, remoteTxs, header.BaseFee)
-<<<<<<< HEAD
-		if w.commitTransactions(w.current, txs, w.coinbase, interrupt) {
-=======
-		// don't need to get `circuitCapacityReached` here because we don't have further `commitTransactions`
-		// after this one, and if we assign it won't take effect (`ineffassign`)
-		skipCommit, _ = w.commitTransactions(txs, w.coinbase, interrupt)
+		skipCommit, _ = w.commitTransactions(w.current, txs, w.coinbase, interrupt)
 		if skipCommit {
->>>>>>> fcd7212b
 			return
 		}
 	}
@@ -1355,8 +1215,6 @@
 // commit runs any post-transaction state modifications, assembles the final block
 // and commits new work if consensus engine is running.
 func (w *worker) commit(uncles []*types.Header, interval func(), update bool, start time.Time) error {
-<<<<<<< HEAD
-=======
 	// set w.current.accRows for empty-but-not-genesis block
 	if (w.current.header.Number.Uint64() != 0) &&
 		(w.current.accRows == nil || len(*w.current.accRows) == 0) {
@@ -1388,32 +1246,22 @@
 		w.current.accRows = accRows
 	}
 
-	// Deep copy receipts here to avoid interaction between different tasks.
-	receipts := copyReceipts(w.current.receipts)
-	s := w.current.state.Copy()
-	block, err := w.engine.FinalizeAndAssemble(w.chain, w.current.header, s, w.current.txs, uncles, receipts)
-	if err != nil {
-		return err
-	}
->>>>>>> fcd7212b
 	if w.isRunning() {
 		if interval != nil {
 			interval()
 		}
-<<<<<<< HEAD
+
 		// Skip executing FinalizeAndAssemble, as it may commit the state to database based on current trie database strategy
 
-		// Deep copy receipts here to avoid interaction between different tasks.
-		// receipts := copyReceipts(w.current.receipts)
-		// s := w.current.state.Copy()
-		// _, err := w.engine.FinalizeAndAssemble(w.chain, w.current.header, s, w.current.txs, uncles, receipts)
-		// if err != nil {
-		// 	return err
-		// }
-
-		// ignore it, as Morphism has its own consensus
+		//// Deep copy receipts here to avoid interaction between different tasks.
+		//receipts := copyReceipts(w.current.receipts)
+		//s := w.current.state.Copy()
+		//block, err := w.engine.FinalizeAndAssemble(w.chain, w.current.header, s, w.current.txs, uncles, receipts)
+		//if err != nil {
+		//	return err
+		//}
 		//select {
-		//case w.taskCh <- &task{receipts: receipts, state: s, block: block, createdAt: time.Now()}:
+		//case w.taskCh <- &task{receipts: receipts, state: s, block: block, createdAt: time.Now(), accRows: w.current.accRows, nextL1MsgIndex: w.current.nextL1MsgIndex}:
 		//	w.unconfirmed.Shift(block.NumberU64() - 1)
 		//	log.Info("Commit new mining work", "number", block.Number(), "sealhash", w.engine.SealHash(block.Header()),
 		//		"uncles", len(uncles), "txs", w.current.tcount,
@@ -1423,21 +1271,7 @@
 		//case <-w.exitCh:
 		//	log.Info("Worker has exited")
 		//}
-=======
-		select {
-		case w.taskCh <- &task{receipts: receipts, state: s, block: block, createdAt: time.Now(), accRows: w.current.accRows, nextL1MsgIndex: w.current.nextL1MsgIndex}:
-			w.unconfirmed.Shift(block.NumberU64() - 1)
-			log.Info("Commit new mining work", "number", block.Number(), "sealhash", w.engine.SealHash(block.Header()),
-				"uncles", len(uncles), "txs", w.current.tcount,
-				"gas", block.GasUsed(), "fees", totalFees(block, receipts),
-				"elapsed", common.PrettyDuration(time.Since(start)))
-
-		case <-w.exitCh:
-			log.Info("Worker has exited")
-		}
->>>>>>> fcd7212b
-	}
-
+	}
 	if update {
 		w.updateSnapshot()
 	}
