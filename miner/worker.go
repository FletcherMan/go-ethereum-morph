--- conflicted
+++ resolved
@@ -1148,7 +1148,7 @@
 			// However, after `ErrUnknown`, ccc might remain in an
 			// inconsistent state, so we cannot pack more transactions.
 			circuitCapacityReached = true
-			w.checkCurrentTxNumWithCCC(w.current.tcount)
+			w.checkCurrentTxNumWithCCC(env.tcount)
 			break loop
 
 		case errors.Is(err, circuitcapacitychecker.ErrUnknown) && !tx.IsL1MessageTx():
@@ -1168,7 +1168,7 @@
 			// inconsistent state, so we cannot pack more transactions.
 			w.eth.TxPool().RemoveTx(tx.Hash(), true)
 			circuitCapacityReached = true
-			w.checkCurrentTxNumWithCCC(w.current.tcount)
+			w.checkCurrentTxNumWithCCC(env.tcount)
 			break loop
 
 		default:
@@ -1215,10 +1215,7 @@
 	if interrupt != nil {
 		w.resubmitAdjustCh <- &intervalAdjust{inc: false}
 	}
-<<<<<<< HEAD
 	return nil, circuitCapacityReached, skippedTxs
-=======
-	return false, circuitCapacityReached
 }
 
 func (w *worker) checkCurrentTxNumWithCCC(expected int) {
@@ -1230,12 +1227,6 @@
 	if !match {
 		log.Error("tx count in miner is different with CCC", "w.current.tcount", w.current.tcount, "got", got)
 	}
-}
-
-func (w *worker) collectPendingL1Messages(startIndex uint64) []types.L1MessageTx {
-	maxCount := w.chainConfig.Scroll.L1Config.NumL1MessagesPerBlock
-	return rawdb.ReadL1MessagesFrom(w.eth.ChainDb(), startIndex, maxCount)
->>>>>>> 1d824f42
 }
 
 // commitNewWork generates several new sealing tasks based on the parent block.
