// Copyright 2014 The go-ethereum Authors
// This file is part of the go-ethereum library.
//
// The go-ethereum library is free software: you can redistribute it and/or modify
// it under the terms of the GNU Lesser General Public License as published by
// the Free Software Foundation, either version 3 of the License, or
// (at your option) any later version.
//
// The go-ethereum library is distributed in the hope that it will be useful,
// but WITHOUT ANY WARRANTY; without even the implied warranty of
// MERCHANTABILITY or FITNESS FOR A PARTICULAR PURPOSE. See the
// GNU Lesser General Public License for more details.
//
// You should have received a copy of the GNU Lesser General Public License
// along with the go-ethereum library. If not, see <http://www.gnu.org/licenses/>.

// Package miner implements Ethereum block creation and mining.
package miner

import (
	"fmt"
	"math/big"
	"sync"
	"time"

	"github.com/scroll-tech/go-ethereum/rollup/circuitcapacitychecker"

	"github.com/scroll-tech/go-ethereum/common"
	"github.com/scroll-tech/go-ethereum/common/hexutil"
	"github.com/scroll-tech/go-ethereum/consensus"
	"github.com/scroll-tech/go-ethereum/core"
	"github.com/scroll-tech/go-ethereum/core/state"
	"github.com/scroll-tech/go-ethereum/core/types"
	"github.com/scroll-tech/go-ethereum/eth/downloader"
	"github.com/scroll-tech/go-ethereum/ethdb"
	"github.com/scroll-tech/go-ethereum/event"
	"github.com/scroll-tech/go-ethereum/log"
	"github.com/scroll-tech/go-ethereum/params"
)

// Backend wraps all methods required for mining.
type Backend interface {
	BlockChain() *core.BlockChain
	TxPool() *core.TxPool
	ChainDb() ethdb.Database
}

// Config is the configuration parameters of mining.
type Config struct {
	Etherbase  common.Address `toml:",omitempty"` // Public address for block mining rewards (default = first account)
	Notify     []string       `toml:",omitempty"` // HTTP URL list to be notified of new work packages (only useful in ethash).
	NotifyFull bool           `toml:",omitempty"` // Notify with pending block headers instead of work packages
	ExtraData  hexutil.Bytes  `toml:",omitempty"` // Block extra data set by the miner
	GasFloor   uint64         // Target gas floor for mined blocks.
	GasCeil    uint64         // Target gas ceiling for mined blocks.
	GasPrice   *big.Int       // Minimum gas price for mining a transaction
	Recommit   time.Duration  // The time interval for miner to re-create mining work.
	Noverify   bool           // Disable remote mining solution verification(only useful in ethash).

<<<<<<< HEAD
	NewBlockTimeout      time.Duration // The maximum time allowance for creating a new block
	StoreSkippedTxTraces bool          // Whether store the wrapped traces when storing a skipped tx
=======
	StoreSkippedTxTraces bool // Whether store the wrapped traces when storing a skipped tx
	MaxAccountsNum       int  // Maximum number of accounts that miner will fetch the pending transactions of when building a new block
>>>>>>> caec0c34
}

// Miner creates blocks and searches for proof-of-work values.
type Miner struct {
	mux      *event.TypeMux
	worker   *worker
	coinbase common.Address
	eth      Backend
	engine   consensus.Engine
	exitCh   chan struct{}
	startCh  chan common.Address
	stopCh   chan struct{}

	wg sync.WaitGroup
}

func New(eth Backend, config *Config, chainConfig *params.ChainConfig, mux *event.TypeMux, engine consensus.Engine, isLocalBlock func(block *types.Block) bool) *Miner {
	miner := &Miner{
		eth:     eth,
		mux:     mux,
		engine:  engine,
		exitCh:  make(chan struct{}),
		startCh: make(chan common.Address),
		stopCh:  make(chan struct{}),
		worker:  newWorker(config, chainConfig, engine, eth, mux, isLocalBlock, true),
	}
	miner.wg.Add(1)
	go miner.update()
	return miner
}

// update keeps track of the downloader events. Please be aware that this is a one shot type of update loop.
// It's entered once and as soon as `Done` or `Failed` has been broadcasted the events are unregistered and
// the loop is exited. This to prevent a major security vuln where external parties can DOS you with blocks
// and halt your mining operation for as long as the DOS continues.
func (miner *Miner) update() {
	defer miner.wg.Done()

	events := miner.mux.Subscribe(downloader.StartEvent{}, downloader.DoneEvent{}, downloader.FailedEvent{})
	defer func() {
		if !events.Closed() {
			events.Unsubscribe()
		}
	}()

	shouldStart := false
	canStart := true
	dlEventCh := events.Chan()
	for {
		select {
		case ev := <-dlEventCh:
			if ev == nil {
				// Unsubscription done, stop listening
				dlEventCh = nil
				continue
			}
			switch ev.Data.(type) {
			case downloader.StartEvent:
				wasMining := miner.Mining()
				miner.worker.stop()
				canStart = false
				if wasMining {
					// Resume mining after sync was finished
					shouldStart = true
					log.Info("Mining aborted due to sync")
				}
			case downloader.FailedEvent:
				canStart = true
				if shouldStart {
					miner.SetEtherbase(miner.coinbase)
					miner.worker.start()
				}
			case downloader.DoneEvent:
				canStart = true
				if shouldStart {
					miner.SetEtherbase(miner.coinbase)
					miner.worker.start()
				}
				// Stop reacting to downloader events
				events.Unsubscribe()
			}
		case addr := <-miner.startCh:
			miner.SetEtherbase(addr)
			if canStart {
				miner.worker.start()
			}
			shouldStart = true
		case <-miner.stopCh:
			shouldStart = false
			miner.worker.stop()
		case <-miner.exitCh:
			miner.worker.close()
			return
		}
	}
}

func (miner *Miner) Start(coinbase common.Address) {
	miner.startCh <- coinbase
}

func (miner *Miner) Stop() {
	miner.stopCh <- struct{}{}
}

func (miner *Miner) Close() {
	close(miner.exitCh)
	miner.wg.Wait()
}

func (miner *Miner) Mining() bool {
	return miner.worker.isRunning()
}

func (miner *Miner) Hashrate() uint64 {
	if pow, ok := miner.engine.(consensus.PoW); ok {
		return uint64(pow.Hashrate())
	}
	return 0
}

func (miner *Miner) SetExtra(extra []byte) error {
	if uint64(len(extra)) > params.MaximumExtraDataSize {
		return fmt.Errorf("extra exceeds max length. %d > %v", len(extra), params.MaximumExtraDataSize)
	}
	miner.worker.setExtra(extra)
	return nil
}

// SetRecommitInterval sets the interval for sealing work resubmitting.
func (miner *Miner) SetRecommitInterval(interval time.Duration) {
	miner.worker.setRecommitInterval(interval)
}

// Pending returns the currently pending block and associated state.
func (miner *Miner) Pending() (*types.Block, *state.StateDB) {
	return miner.worker.pending()
}

// PendingBlock returns the currently pending block.
//
// Note, to access both the pending block and the pending state
// simultaneously, please use Pending(), as the pending state can
// change between multiple method calls
func (miner *Miner) PendingBlock() *types.Block {
	return miner.worker.pendingBlock()
}

// PendingBlockAndReceipts returns the currently pending block and corresponding receipts.
func (miner *Miner) PendingBlockAndReceipts() (*types.Block, types.Receipts) {
	return miner.worker.pendingBlockAndReceipts()
}

func (miner *Miner) SetEtherbase(addr common.Address) {
	miner.coinbase = addr
	miner.worker.setEtherbase(addr)
}

// SetGasCeil sets the gaslimit to strive for when mining blocks post 1559.
// For pre-1559 blocks, it sets the ceiling.
func (miner *Miner) SetGasCeil(ceil uint64) {
	miner.worker.setGasCeil(ceil)
}

// EnablePreseal turns on the preseal mining feature. It's enabled by default.
// Note this function shouldn't be exposed to API, it's unnecessary for users
// (miners) to actually know the underlying detail. It's only for outside project
// which uses this library.
func (miner *Miner) EnablePreseal() {
	miner.worker.enablePreseal()
}

// DisablePreseal turns off the preseal mining feature. It's necessary for some
// fake consensus engine which can seal blocks instantaneously.
// Note this function shouldn't be exposed to API, it's unnecessary for users
// (miners) to actually know the underlying detail. It's only for outside project
// which uses this library.
func (miner *Miner) DisablePreseal() {
	miner.worker.disablePreseal()
}

// SubscribePendingLogs starts delivering logs from pending transactions
// to the given channel.
func (miner *Miner) SubscribePendingLogs(ch chan<- []*types.Log) event.Subscription {
	return miner.worker.pendingLogsFeed.Subscribe(ch)
}

func (miner *Miner) GetSealingBlockAndState(parentHash common.Hash, timestamp time.Time, transactions types.Transactions) (*types.Block, *state.StateDB, types.Receipts, *types.RowConsumption, []*types.SkippedTransaction, error) {
	return miner.worker.generateWork(&generateParams{
		parentHash:   parentHash,
		timestamp:    uint64(timestamp.Unix()),
		transactions: transactions,
	}, nil)
}

func (miner *Miner) BuildBlock(parentHash common.Hash, timestamp time.Time, transactions types.Transactions) (*types.Block, *state.StateDB, types.Receipts, *types.RowConsumption, []*types.SkippedTransaction, error) {
	return miner.worker.getSealingBlockAndState(parentHash, timestamp, transactions)
}

func (miner *Miner) GetCCC() *circuitcapacitychecker.CircuitCapacityChecker {
	return miner.worker.circuitCapacityChecker
}

func (miner *Miner) MakeHeader(parent *types.Block, timestamp uint64, coinBase common.Address) (*types.Header, error) {
	return miner.worker.makeHeader(parent, timestamp, coinBase)
}

func (miner *Miner) SimulateL1Messages(parentHash common.Hash, transactions types.Transactions) ([]*types.Transaction, []*types.SkippedTransaction, error) {
	return miner.worker.simulateL1Messages(&generateParams{
		parentHash:   parentHash,
		timestamp:    uint64(time.Now().Unix()),
		transactions: transactions,
	}, transactions)
}<|MERGE_RESOLUTION|>--- conflicted
+++ resolved
@@ -57,13 +57,9 @@
 	Recommit   time.Duration  // The time interval for miner to re-create mining work.
 	Noverify   bool           // Disable remote mining solution verification(only useful in ethash).
 
-<<<<<<< HEAD
 	NewBlockTimeout      time.Duration // The maximum time allowance for creating a new block
 	StoreSkippedTxTraces bool          // Whether store the wrapped traces when storing a skipped tx
-=======
-	StoreSkippedTxTraces bool // Whether store the wrapped traces when storing a skipped tx
-	MaxAccountsNum       int  // Maximum number of accounts that miner will fetch the pending transactions of when building a new block
->>>>>>> caec0c34
+	MaxAccountsNum       int           // Maximum number of accounts that miner will fetch the pending transactions of when building a new block
 }
 
 // Miner creates blocks and searches for proof-of-work values.
