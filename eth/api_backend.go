--- conflicted
+++ resolved
@@ -353,13 +353,9 @@
 }
 
 func (b *EthAPIBackend) StateAtTransaction(ctx context.Context, block *types.Block, txIndex int, reexec uint64) (core.Message, vm.BlockContext, *state.StateDB, error) {
-<<<<<<< HEAD
 	return b.eth.stateAtTransaction(ctx, block, txIndex, reexec)
-=======
-	return b.eth.stateAtTransaction(block, txIndex, reexec)
 }
 
 func (b *EthAPIBackend) StateAt(root common.Hash) (*state.StateDB, error) {
 	return b.eth.BlockChain().StateAt(root)
->>>>>>> ccec84ce
 }