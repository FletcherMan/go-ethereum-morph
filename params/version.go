// Copyright 2016 The go-ethereum Authors
// This file is part of the go-ethereum library.
//
// The go-ethereum library is free software: you can redistribute it and/or modify
// it under the terms of the GNU Lesser General Public License as published by
// the Free Software Foundation, either version 3 of the License, or
// (at your option) any later version.
//
// The go-ethereum library is distributed in the hope that it will be useful,
// but WITHOUT ANY WARRANTY; without even the implied warranty of
// MERCHANTABILITY or FITNESS FOR A PARTICULAR PURPOSE. See the
// GNU Lesser General Public License for more details.
//
// You should have received a copy of the GNU Lesser General Public License
// along with the go-ethereum library. If not, see <http://www.gnu.org/licenses/>.

package params

import (
	"fmt"
	"runtime/debug"
)

const (
<<<<<<< HEAD
	VersionMajor = 0      // Major version component of the current release
	VersionMinor = 2      // Minor version component of the current release
	VersionPatch = 2      // Patch version component of the current release
	VersionMeta  = "beta" // Version metadata to append to the version string
=======
	VersionMajor = 5         // Major version component of the current release
	VersionMinor = 1         // Minor version component of the current release
	VersionPatch = 30        // Patch version component of the current release
	VersionMeta  = "mainnet" // Version metadata to append to the version string
>>>>>>> 054bbd29
)

// Version holds the textual version string.
var Version = func() string {
	return fmt.Sprintf("%d.%d.%d", VersionMajor, VersionMinor, VersionPatch)
}()

// VersionWithMeta holds the textual version string including the metadata.
var VersionWithMeta = func() string {
	v := Version
	if VersionMeta != "" {
		v += "-" + VersionMeta
	}
	return v
}()

// ArchiveVersion holds the textual version string used for Geth archives.
// e.g. "1.8.11-dea1ce05" for stable releases, or
//
//	"1.8.13-unstable-21c059b6" for unstable releases
func ArchiveVersion(gitCommit string) string {
	vsn := Version
	if VersionMeta != "stable" {
		vsn += "-" + VersionMeta
	}
	if len(gitCommit) >= 8 {
		vsn += "-" + gitCommit[:8]
	}
	return vsn
}

func VersionWithCommit(gitCommit, gitDate string) string {
	vsn := VersionWithMeta
	if len(gitCommit) >= 8 {
		vsn += "-" + gitCommit[:8]
	}
	if (VersionMeta != "stable") && (gitDate != "") {
		vsn += "-" + gitDate
	}
	return vsn
}

var CommitHash = func() string {
	if info, ok := debug.ReadBuildInfo(); ok {
		for _, setting := range info.Settings {
			if setting.Key == "vcs.revision" {
				return setting.Value
			}
		}
	}
	return ""
}()<|MERGE_RESOLUTION|>--- conflicted
+++ resolved
@@ -22,17 +22,10 @@
 )
 
 const (
-<<<<<<< HEAD
-	VersionMajor = 0      // Major version component of the current release
-	VersionMinor = 2      // Minor version component of the current release
-	VersionPatch = 2      // Patch version component of the current release
-	VersionMeta  = "beta" // Version metadata to append to the version string
-=======
 	VersionMajor = 5         // Major version component of the current release
 	VersionMinor = 1         // Minor version component of the current release
 	VersionPatch = 30        // Patch version component of the current release
 	VersionMeta  = "mainnet" // Version metadata to append to the version string
->>>>>>> 054bbd29
 )
 
 // Version holds the textual version string.
