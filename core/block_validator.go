// Copyright 2015 The go-ethereum Authors
// This file is part of the go-ethereum library.
//
// The go-ethereum library is free software: you can redistribute it and/or modify
// it under the terms of the GNU Lesser General Public License as published by
// the Free Software Foundation, either version 3 of the License, or
// (at your option) any later version.
//
// The go-ethereum library is distributed in the hope that it will be useful,
// but WITHOUT ANY WARRANTY; without even the implied warranty of
// MERCHANTABILITY or FITNESS FOR A PARTICULAR PURPOSE. See the
// GNU Lesser General Public License for more details.
//
// You should have received a copy of the GNU Lesser General Public License
// along with the go-ethereum library. If not, see <http://www.gnu.org/licenses/>.

package core

import (
	"errors"
	"fmt"
	"sync"

	"github.com/scroll-tech/go-ethereum/consensus"
	"github.com/scroll-tech/go-ethereum/core/rawdb"
	"github.com/scroll-tech/go-ethereum/core/state"
	"github.com/scroll-tech/go-ethereum/core/types"
	"github.com/scroll-tech/go-ethereum/ethdb"
	"github.com/scroll-tech/go-ethereum/log"
	"github.com/scroll-tech/go-ethereum/params"
	"github.com/scroll-tech/go-ethereum/rollup/circuitcapacitychecker"
	"github.com/scroll-tech/go-ethereum/trie"
)

// BlockValidator is responsible for validating block headers, uncles and
// processed state.
//
// BlockValidator implements Validator.
type BlockValidator struct {
	config *params.ChainConfig // Chain configuration options
	bc     *BlockChain         // Canonical block chain
	engine consensus.Engine    // Consensus engine used for validating

	// circuit capacity checker related fields
	checkCircuitCapacity   bool                                           // whether enable circuit capacity check
	db                     ethdb.Database                                 // db to store row consumption
	cMu                    sync.Mutex                                     // mutex for circuit capacity checker
	circuitCapacityChecker *circuitcapacitychecker.CircuitCapacityChecker // circuit capacity checker instance
}

// NewBlockValidator returns a new block validator which is safe for re-use
func NewBlockValidator(config *params.ChainConfig, blockchain *BlockChain, engine consensus.Engine, db ethdb.Database, checkCircuitCapacity bool) *BlockValidator {
	validator := &BlockValidator{
		config:                 config,
		engine:                 engine,
		bc:                     blockchain,
		checkCircuitCapacity:   checkCircuitCapacity,
		db:                     db,
		circuitCapacityChecker: circuitcapacitychecker.NewCircuitCapacityChecker(),
	}
	log.Info("created new BlockValidator", "CircuitCapacityChecker ID", validator.circuitCapacityChecker.ID)
	return validator
}

// ValidateBody validates the given block's uncles and verifies the block
// header's transaction and uncle roots. The headers are assumed to be already
// validated at this point.
func (v *BlockValidator) ValidateBody(block *types.Block) error {
	// Check whether the block's known, and if not, that it's linkable
	if v.bc.HasBlockAndState(block.Hash(), block.NumberU64()) &&
		len(block.Transactions()) > 0 { // we allow the same state root when a block with no transactions
		return ErrKnownBlock
	}
	if !v.config.Scroll.IsValidTxCount(len(block.Transactions())) {
		return consensus.ErrInvalidTxCount
	}
	// Check if block payload size is smaller than the max size
	if !v.config.Scroll.IsValidBlockSize(block.PayloadSize()) {
		return ErrInvalidBlockPayloadSize
	}
	// Header validity is known at this point, check the uncles and transactions
	header := block.Header()
	if err := v.engine.VerifyUncles(v.bc, block); err != nil {
		return err
	}
	if hash := types.CalcUncleHash(block.Uncles()); hash != header.UncleHash {
		return fmt.Errorf("uncle root hash mismatch: have %x, want %x", hash, header.UncleHash)
	}
	if hash := types.DeriveSha(block.Transactions(), trie.NewStackTrie(nil)); hash != header.TxHash {
		return fmt.Errorf("transaction root hash mismatch: have %x, want %x", hash, header.TxHash)
	}
	if !v.bc.HasBlockAndState(block.ParentHash(), block.NumberU64()-1) {
		if !v.bc.HasBlock(block.ParentHash(), block.NumberU64()-1) {
			return consensus.ErrUnknownAncestor
		}
		return consensus.ErrPrunedAncestor
	}

	if v.checkCircuitCapacity {
		// if a block's RowConsumption has been stored, which means it has been processed before,
		// (e.g., in miner/worker.go or in insertChain),
		// we simply skip its calculation and validation
		if rawdb.ReadBlockRowConsumption(v.db, block.Hash()) != nil {
			return nil
		}
		rowConsumption, err := v.validateCircuitRowConsumption(block)
		if err != nil {
			return err
		}
		log.Trace(
			"Validator write block row consumption",
			"id", v.circuitCapacityChecker.ID,
			"number", block.NumberU64(),
			"hash", block.Hash().String(),
			"rowConsumption", rowConsumption,
		)
		rawdb.WriteBlockRowConsumption(v.db, block.Hash(), rowConsumption)
	}
	return nil
}

<<<<<<< HEAD
=======
// ValidateL1Messages validates L1 messages contained in a block.
// We check the following conditions:
// - L1 messages are in a contiguous section at the front of the block.
// - The first L1 message's QueueIndex is right after the last L1 message included in the chain.
// - L1 messages follow the QueueIndex order.
// - The L1 messages included in the block match the node's view of the L1 ledger.
func (v *BlockValidator) ValidateL1Messages(block *types.Block) error {
	// skip DB read if the block contains no L1 messages
	if !block.ContainsL1Messages() {
		return nil
	}

	blockHash := block.Hash()

	if v.config.Scroll.L1Config == nil {
		// TODO: should we allow follower nodes to skip L1 message verification?
		panic("Running on L1Message-enabled network but no l1Config was provided")
	}

	nextQueueIndex := rawdb.ReadFirstQueueIndexNotInL2Block(v.bc.db, block.ParentHash())
	if nextQueueIndex == nil {
		// we'll reprocess this block at a later time
		return consensus.ErrMissingL1MessageData
	}
	queueIndex := *nextQueueIndex

	L1SectionOver := false
	it := rawdb.IterateL1MessagesFrom(v.bc.db, queueIndex)

	for _, tx := range block.Transactions() {
		if !tx.IsL1MessageTx() {
			L1SectionOver = true
			continue // we do not verify L2 transactions here
		}

		// check that L1 messages are before L2 transactions
		if L1SectionOver {
			return consensus.ErrInvalidL1MessageOrder
		}

		// queue index cannot decrease
		txQueueIndex := tx.AsL1MessageTx().QueueIndex

		if txQueueIndex < queueIndex {
			return consensus.ErrInvalidL1MessageOrder
		}

		// skipped messages
		// TODO: consider verifying that skipped messages overflow
		for index := queueIndex; index < txQueueIndex; index++ {
			if exists := it.Next(); !exists {
				// the message in this block is not available in our local db.
				// we'll reprocess this block at a later time.
				return consensus.ErrMissingL1MessageData
			}

			l1msg := it.L1Message()
			skippedTx := types.NewTx(&l1msg)
			log.Debug("Skipped L1 message", "queueIndex", index, "tx", skippedTx.Hash().String(), "block", blockHash.String())
			rawdb.WriteSkippedTransaction(v.db, skippedTx, nil, "unknown", block.NumberU64(), &blockHash)
		}

		queueIndex = txQueueIndex + 1

		if exists := it.Next(); !exists {
			// the message in this block is not available in our local db.
			// we'll reprocess this block at a later time.
			return consensus.ErrMissingL1MessageData
		}

		// check that the L1 message in the block is the same that we collected from L1
		msg := it.L1Message()
		expectedHash := types.NewTx(&msg).Hash()

		if tx.Hash() != expectedHash {
			return consensus.ErrUnknownL1Message
		}
	}

	// TODO: consider adding a rule to enforce L1Config.NumL1MessagesPerBlock.
	// If there are L1 messages available, sequencer nodes should include them.
	// However, this is hard to enforce as different nodes might have different views of L1.

	return nil
}

>>>>>>> 0b6c3be4
// ValidateState validates the various changes that happen after a state
// transition, such as amount of used gas, the receipt roots and the state root
// itself. ValidateState returns a database batch if the validation was a success
// otherwise nil and an error is returned.
func (v *BlockValidator) ValidateState(block *types.Block, statedb *state.StateDB, receipts types.Receipts, usedGas uint64) error {
	header := block.Header()
	if block.GasUsed() != usedGas {
		return fmt.Errorf("invalid gas used (remote: %d local: %d)", block.GasUsed(), usedGas)
	}
	// Validate the received block's bloom with the one derived from the generated receipts.
	// For valid blocks this should always validate to true.
	rbloom := types.CreateBloom(receipts)
	if rbloom != header.Bloom {
		return fmt.Errorf("invalid bloom (remote: %x  local: %x)", header.Bloom, rbloom)
	}
	// Tre receipt Trie's root (R = (Tr [[H1, R1], ... [Hn, Rn]]))
	receiptSha := types.DeriveSha(receipts, trie.NewStackTrie(nil))
	if receiptSha != header.ReceiptHash {
		return fmt.Errorf("invalid receipt root hash (remote: %x local: %x)", header.ReceiptHash, receiptSha)
	}
	// Validate the state root against the received state root and throw
	// an error if they don't match.
	if root := statedb.IntermediateRoot(v.config.IsEIP158(header.Number)); header.Root != root {
		return fmt.Errorf("invalid merkle root (remote: %x local: %x)", header.Root, root)
	}
	return nil
}

// CalcGasLimit computes the gas limit of the next block after parent. It aims
// to keep the baseline gas close to the provided target, and increase it towards
// the target if the baseline gas is lower.
func CalcGasLimit(parentGasLimit, desiredLimit uint64) uint64 {
	delta := parentGasLimit/params.GasLimitBoundDivisor - 1
	limit := parentGasLimit
	if desiredLimit < params.MinGasLimit {
		desiredLimit = params.MinGasLimit
	}
	// If we're outside our allowed gas range, we try to hone towards them
	if limit < desiredLimit {
		limit = parentGasLimit + delta
		if limit > desiredLimit {
			limit = desiredLimit
		}
		return limit
	}
	if limit > desiredLimit {
		limit = parentGasLimit - delta
		if limit < desiredLimit {
			limit = desiredLimit
		}
	}
	return limit
}

func (v *BlockValidator) createTraceEnv(block *types.Block) (*TraceEnv, error) {
	parent := v.bc.GetBlock(block.ParentHash(), block.NumberU64()-1)
	if parent == nil {
		return nil, errors.New("validateCircuitRowConsumption: no parent block found")
	}

	statedb, err := v.bc.StateAt(parent.Root())
	if err != nil {
		return nil, err
	}

	return CreateTraceEnv(v.config, v.bc, v.engine, v.db, statedb, parent, block, true)
}

func (v *BlockValidator) validateCircuitRowConsumption(block *types.Block) (*types.RowConsumption, error) {
	log.Trace(
		"Validator apply ccc for block",
		"id", v.circuitCapacityChecker.ID,
		"number", block.NumberU64(),
		"hash", block.Hash().String(),
		"len(txs)", block.Transactions().Len(),
	)

	env, err := v.createTraceEnv(block)
	if err != nil {
		return nil, err
	}

	traces, err := env.GetBlockTrace(block)
	if err != nil {
		return nil, err
	}

	v.cMu.Lock()
	defer v.cMu.Unlock()

	v.circuitCapacityChecker.Reset()
	log.Trace("Validator reset ccc", "id", v.circuitCapacityChecker.ID)
	rc, err := v.circuitCapacityChecker.ApplyBlock(traces)

	log.Trace(
		"Validator apply ccc for block result",
		"id", v.circuitCapacityChecker.ID,
		"number", block.NumberU64(),
		"hash", block.Hash().String(),
		"len(txs)", block.Transactions().Len(),
		"rc", rc,
		"err", err,
	)

	return rc, err
}<|MERGE_RESOLUTION|>--- conflicted
+++ resolved
@@ -119,95 +119,6 @@
 	return nil
 }
 
-<<<<<<< HEAD
-=======
-// ValidateL1Messages validates L1 messages contained in a block.
-// We check the following conditions:
-// - L1 messages are in a contiguous section at the front of the block.
-// - The first L1 message's QueueIndex is right after the last L1 message included in the chain.
-// - L1 messages follow the QueueIndex order.
-// - The L1 messages included in the block match the node's view of the L1 ledger.
-func (v *BlockValidator) ValidateL1Messages(block *types.Block) error {
-	// skip DB read if the block contains no L1 messages
-	if !block.ContainsL1Messages() {
-		return nil
-	}
-
-	blockHash := block.Hash()
-
-	if v.config.Scroll.L1Config == nil {
-		// TODO: should we allow follower nodes to skip L1 message verification?
-		panic("Running on L1Message-enabled network but no l1Config was provided")
-	}
-
-	nextQueueIndex := rawdb.ReadFirstQueueIndexNotInL2Block(v.bc.db, block.ParentHash())
-	if nextQueueIndex == nil {
-		// we'll reprocess this block at a later time
-		return consensus.ErrMissingL1MessageData
-	}
-	queueIndex := *nextQueueIndex
-
-	L1SectionOver := false
-	it := rawdb.IterateL1MessagesFrom(v.bc.db, queueIndex)
-
-	for _, tx := range block.Transactions() {
-		if !tx.IsL1MessageTx() {
-			L1SectionOver = true
-			continue // we do not verify L2 transactions here
-		}
-
-		// check that L1 messages are before L2 transactions
-		if L1SectionOver {
-			return consensus.ErrInvalidL1MessageOrder
-		}
-
-		// queue index cannot decrease
-		txQueueIndex := tx.AsL1MessageTx().QueueIndex
-
-		if txQueueIndex < queueIndex {
-			return consensus.ErrInvalidL1MessageOrder
-		}
-
-		// skipped messages
-		// TODO: consider verifying that skipped messages overflow
-		for index := queueIndex; index < txQueueIndex; index++ {
-			if exists := it.Next(); !exists {
-				// the message in this block is not available in our local db.
-				// we'll reprocess this block at a later time.
-				return consensus.ErrMissingL1MessageData
-			}
-
-			l1msg := it.L1Message()
-			skippedTx := types.NewTx(&l1msg)
-			log.Debug("Skipped L1 message", "queueIndex", index, "tx", skippedTx.Hash().String(), "block", blockHash.String())
-			rawdb.WriteSkippedTransaction(v.db, skippedTx, nil, "unknown", block.NumberU64(), &blockHash)
-		}
-
-		queueIndex = txQueueIndex + 1
-
-		if exists := it.Next(); !exists {
-			// the message in this block is not available in our local db.
-			// we'll reprocess this block at a later time.
-			return consensus.ErrMissingL1MessageData
-		}
-
-		// check that the L1 message in the block is the same that we collected from L1
-		msg := it.L1Message()
-		expectedHash := types.NewTx(&msg).Hash()
-
-		if tx.Hash() != expectedHash {
-			return consensus.ErrUnknownL1Message
-		}
-	}
-
-	// TODO: consider adding a rule to enforce L1Config.NumL1MessagesPerBlock.
-	// If there are L1 messages available, sequencer nodes should include them.
-	// However, this is hard to enforce as different nodes might have different views of L1.
-
-	return nil
-}
-
->>>>>>> 0b6c3be4
 // ValidateState validates the various changes that happen after a state
 // transition, such as amount of used gas, the receipt roots and the state root
 // itself. ValidateState returns a database batch if the validation was a success
