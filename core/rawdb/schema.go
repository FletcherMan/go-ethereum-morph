// Copyright 2018 The go-ethereum Authors
// This file is part of the go-ethereum library.
//
// The go-ethereum library is free software: you can redistribute it and/or modify
// it under the terms of the GNU Lesser General Public License as published by
// the Free Software Foundation, either version 3 of the License, or
// (at your option) any later version.
//
// The go-ethereum library is distributed in the hope that it will be useful,
// but WITHOUT ANY WARRANTY; without even the implied warranty of
// MERCHANTABILITY or FITNESS FOR A PARTICULAR PURPOSE. See the
// GNU Lesser General Public License for more details.
//
// You should have received a copy of the GNU Lesser General Public License
// along with the go-ethereum library. If not, see <http://www.gnu.org/licenses/>.

// Package rawdb contains a collection of low level database accessors.
package rawdb

import (
	"bytes"
	"encoding/binary"
	"errors"

	leveldb "github.com/syndtr/goleveldb/leveldb/errors"

	"github.com/scroll-tech/go-ethereum/common"
	"github.com/scroll-tech/go-ethereum/ethdb/memorydb"
	"github.com/scroll-tech/go-ethereum/metrics"
)

// The fields below define the low level database schema prefixing.
var (
	// databaseVersionKey tracks the current database version.
	databaseVersionKey = []byte("DatabaseVersion")

	// headHeaderKey tracks the latest known header's hash.
	headHeaderKey = []byte("LastHeader")

	// headBlockKey tracks the latest known full block's hash.
	headBlockKey = []byte("LastBlock")

	// headFastBlockKey tracks the latest known incomplete block's hash during fast sync.
	headFastBlockKey = []byte("LastFast")

	// lastPivotKey tracks the last pivot block used by fast sync (to reenable on sethead).
	lastPivotKey = []byte("LastPivot")

	// fastTrieProgressKey tracks the number of trie entries imported during fast sync.
	fastTrieProgressKey = []byte("TrieSync")

	// snapshotDisabledKey flags that the snapshot should not be maintained due to initial sync.
	snapshotDisabledKey = []byte("SnapshotDisabled")

	// SnapshotRootKey tracks the hash of the last snapshot.
	SnapshotRootKey = []byte("SnapshotRoot")

	// snapshotJournalKey tracks the in-memory diff layers across restarts.
	snapshotJournalKey = []byte("SnapshotJournal")

	// snapshotGeneratorKey tracks the snapshot generation marker across restarts.
	snapshotGeneratorKey = []byte("SnapshotGenerator")

	// snapshotRecoveryKey tracks the snapshot recovery marker across restarts.
	snapshotRecoveryKey = []byte("SnapshotRecovery")

	// snapshotSyncStatusKey tracks the snapshot sync status across restarts.
	snapshotSyncStatusKey = []byte("SnapshotSyncStatus")

	// skeletonSyncStatusKey tracks the skeleton sync status across restarts.
	skeletonSyncStatusKey = []byte("SkeletonSyncStatus")

	// txIndexTailKey tracks the oldest block whose transactions have been indexed.
	txIndexTailKey = []byte("TransactionIndexTail")

	// fastTxLookupLimitKey tracks the transaction lookup limit during fast sync.
	fastTxLookupLimitKey = []byte("FastTransactionLookupLimit")

	// badBlockKey tracks the list of bad blocks seen by local
	badBlockKey = []byte("InvalidBlock")

	// uncleanShutdownKey tracks the list of local crashes
	uncleanShutdownKey = []byte("unclean-shutdown") // config prefix for the db

	// Data item prefixes (use single byte to avoid mixing data types, avoid `i`, used for indexes).
	headerPrefix       = []byte("h") // headerPrefix + num (uint64 big endian) + hash -> header
	headerTDSuffix     = []byte("t") // headerPrefix + num (uint64 big endian) + hash + headerTDSuffix -> td
	headerHashSuffix   = []byte("n") // headerPrefix + num (uint64 big endian) + headerHashSuffix -> hash
	headerNumberPrefix = []byte("H") // headerNumberPrefix + hash -> num (uint64 big endian)

	blockBodyPrefix     = []byte("b") // blockBodyPrefix + num (uint64 big endian) + hash -> block body
	blockReceiptsPrefix = []byte("r") // blockReceiptsPrefix + num (uint64 big endian) + hash -> block receipts

	txLookupPrefix        = []byte("l") // txLookupPrefix + hash -> transaction/receipt lookup metadata
	bloomBitsPrefix       = []byte("B") // bloomBitsPrefix + bit (uint16 big endian) + section (uint64 big endian) + hash -> bloom bits
	SnapshotAccountPrefix = []byte("a") // SnapshotAccountPrefix + account hash -> account trie value
	SnapshotStoragePrefix = []byte("o") // SnapshotStoragePrefix + account hash + storage hash -> storage trie value
	CodePrefix            = []byte("c") // CodePrefix + code hash -> account code
	skeletonHeaderPrefix  = []byte("S") // skeletonHeaderPrefix + num (uint64 big endian) -> header

	PreimagePrefix = []byte("secure-key-")      // PreimagePrefix + hash -> preimage
	configPrefix   = []byte("ethereum-config-") // config prefix for the db

	// Chain index prefixes (use `i` + single byte to avoid mixing data types).
	BloomBitsIndexPrefix = []byte("iB") // BloomBitsIndexPrefix is the data table of a chain indexer to track its progress

	preimageCounter    = metrics.NewRegisteredCounter("db/preimage/total", nil)
	preimageHitCounter = metrics.NewRegisteredCounter("db/preimage/hits", nil)
<<<<<<< HEAD
=======

	// Scroll L1 message store
	syncedL1BlockNumberKey            = []byte("LastSyncedL1BlockNumber")
	l1MessagePrefix                   = []byte("l1") // l1MessagePrefix + queueIndex (uint64 big endian) -> L1MessageTx
	firstQueueIndexNotInL2BlockPrefix = []byte("q")  // firstQueueIndexNotInL2BlockPrefix + L2 block hash -> enqueue index

	// Row consumption
	rowConsumptionPrefix = []byte("rc") // rowConsumptionPrefix + hash -> row consumption by block
>>>>>>> a677ee3c
)

const (
	// freezerHeaderTable indicates the name of the freezer header table.
	freezerHeaderTable = "headers"

	// freezerHashTable indicates the name of the freezer canonical hash table.
	freezerHashTable = "hashes"

	// freezerBodiesTable indicates the name of the freezer block body table.
	freezerBodiesTable = "bodies"

	// freezerReceiptTable indicates the name of the freezer receipts table.
	freezerReceiptTable = "receipts"

	// freezerDifficultyTable indicates the name of the freezer total difficulty table.
	freezerDifficultyTable = "diffs"
)

// FreezerNoSnappy configures whether compression is disabled for the ancient-tables.
// Hashes and difficulties don't compress well.
var FreezerNoSnappy = map[string]bool{
	freezerHeaderTable:     false,
	freezerHashTable:       true,
	freezerBodiesTable:     false,
	freezerReceiptTable:    false,
	freezerDifficultyTable: true,
}

// LegacyTxLookupEntry is the legacy TxLookupEntry definition with some unnecessary
// fields.
type LegacyTxLookupEntry struct {
	BlockHash  common.Hash
	BlockIndex uint64
	Index      uint64
}

// encodeBlockNumber encodes a block number as big endian uint64
func encodeBlockNumber(number uint64) []byte {
	enc := make([]byte, 8)
	binary.BigEndian.PutUint64(enc, number)
	return enc
}

// headerKeyPrefix = headerPrefix + num (uint64 big endian)
func headerKeyPrefix(number uint64) []byte {
	return append(headerPrefix, encodeBlockNumber(number)...)
}

// headerKey = headerPrefix + num (uint64 big endian) + hash
func headerKey(number uint64, hash common.Hash) []byte {
	return append(append(headerPrefix, encodeBlockNumber(number)...), hash.Bytes()...)
}

// headerTDKey = headerPrefix + num (uint64 big endian) + hash + headerTDSuffix
func headerTDKey(number uint64, hash common.Hash) []byte {
	return append(headerKey(number, hash), headerTDSuffix...)
}

// headerHashKey = headerPrefix + num (uint64 big endian) + headerHashSuffix
func headerHashKey(number uint64) []byte {
	return append(append(headerPrefix, encodeBlockNumber(number)...), headerHashSuffix...)
}

// headerNumberKey = headerNumberPrefix + hash
func headerNumberKey(hash common.Hash) []byte {
	return append(headerNumberPrefix, hash.Bytes()...)
}

// blockBodyKey = blockBodyPrefix + num (uint64 big endian) + hash
func blockBodyKey(number uint64, hash common.Hash) []byte {
	return append(append(blockBodyPrefix, encodeBlockNumber(number)...), hash.Bytes()...)
}

// blockReceiptsKey = blockReceiptsPrefix + num (uint64 big endian) + hash
func blockReceiptsKey(number uint64, hash common.Hash) []byte {
	return append(append(blockReceiptsPrefix, encodeBlockNumber(number)...), hash.Bytes()...)
}

// txLookupKey = txLookupPrefix + hash
func txLookupKey(hash common.Hash) []byte {
	return append(txLookupPrefix, hash.Bytes()...)
}

// accountSnapshotKey = SnapshotAccountPrefix + hash
func accountSnapshotKey(hash common.Hash) []byte {
	return append(SnapshotAccountPrefix, hash.Bytes()...)
}

// storageSnapshotKey = SnapshotStoragePrefix + account hash + storage hash
func storageSnapshotKey(accountHash, storageHash common.Hash) []byte {
	return append(append(SnapshotStoragePrefix, accountHash.Bytes()...), storageHash.Bytes()...)
}

// storageSnapshotsKey = SnapshotStoragePrefix + account hash + storage hash
func storageSnapshotsKey(accountHash common.Hash) []byte {
	return append(SnapshotStoragePrefix, accountHash.Bytes()...)
}

// bloomBitsKey = bloomBitsPrefix + bit (uint16 big endian) + section (uint64 big endian) + hash
func bloomBitsKey(bit uint, section uint64, hash common.Hash) []byte {
	key := append(append(bloomBitsPrefix, make([]byte, 10)...), hash.Bytes()...)

	binary.BigEndian.PutUint16(key[1:], uint16(bit))
	binary.BigEndian.PutUint64(key[3:], section)

	return key
}

// skeletonHeaderKey = skeletonHeaderPrefix + num (uint64 big endian)
func skeletonHeaderKey(number uint64) []byte {
	return append(skeletonHeaderPrefix, encodeBlockNumber(number)...)
}

// preimageKey = PreimagePrefix + hash
func preimageKey(hash common.Hash) []byte {
	return append(PreimagePrefix, hash.Bytes()...)
}

// codeKey = CodePrefix + hash
func codeKey(hash common.Hash) []byte {
	return append(CodePrefix, hash.Bytes()...)
}

// IsCodeKey reports whether the given byte slice is the key of contract code,
// if so return the raw code hash as well.
func IsCodeKey(key []byte) (bool, []byte) {
	if bytes.HasPrefix(key, CodePrefix) && len(key) == common.HashLength+len(CodePrefix) {
		return true, key[len(CodePrefix):]
	}
	return false, nil
}

// configKey = configPrefix + hash
func configKey(hash common.Hash) []byte {
	return append(configPrefix, hash.Bytes()...)
<<<<<<< HEAD
=======
}

// encodeQueueIndex encodes an L1 enqueue index as big endian uint64
func encodeQueueIndex(index uint64) []byte {
	enc := make([]byte, 8)
	binary.BigEndian.PutUint64(enc, index)
	return enc
}

// L1MessageKey = l1MessagePrefix + queueIndex (uint64 big endian)
func L1MessageKey(queueIndex uint64) []byte {
	return append(l1MessagePrefix, encodeQueueIndex(queueIndex)...)
}

// FirstQueueIndexNotInL2BlockKey = firstQueueIndexNotInL2BlockPrefix + L2 block hash
func FirstQueueIndexNotInL2BlockKey(l2BlockHash common.Hash) []byte {
	return append(firstQueueIndexNotInL2BlockPrefix, l2BlockHash.Bytes()...)
}

// rowConsumptionKey = rowConsumptionPrefix + hash
func rowConsumptionKey(hash common.Hash) []byte {
	return append(rowConsumptionPrefix, hash.Bytes()...)
}

func isNotFoundErr(err error) bool {
	return errors.Is(err, leveldb.ErrNotFound) || errors.Is(err, memorydb.ErrMemorydbNotFound)
>>>>>>> a677ee3c
}<|MERGE_RESOLUTION|>--- conflicted
+++ resolved
@@ -106,17 +106,9 @@
 
 	preimageCounter    = metrics.NewRegisteredCounter("db/preimage/total", nil)
 	preimageHitCounter = metrics.NewRegisteredCounter("db/preimage/hits", nil)
-<<<<<<< HEAD
-=======
-
-	// Scroll L1 message store
-	syncedL1BlockNumberKey            = []byte("LastSyncedL1BlockNumber")
-	l1MessagePrefix                   = []byte("l1") // l1MessagePrefix + queueIndex (uint64 big endian) -> L1MessageTx
-	firstQueueIndexNotInL2BlockPrefix = []byte("q")  // firstQueueIndexNotInL2BlockPrefix + L2 block hash -> enqueue index
 
 	// Row consumption
 	rowConsumptionPrefix = []byte("rc") // rowConsumptionPrefix + hash -> row consumption by block
->>>>>>> a677ee3c
 )
 
 const (
@@ -253,25 +245,6 @@
 // configKey = configPrefix + hash
 func configKey(hash common.Hash) []byte {
 	return append(configPrefix, hash.Bytes()...)
-<<<<<<< HEAD
-=======
-}
-
-// encodeQueueIndex encodes an L1 enqueue index as big endian uint64
-func encodeQueueIndex(index uint64) []byte {
-	enc := make([]byte, 8)
-	binary.BigEndian.PutUint64(enc, index)
-	return enc
-}
-
-// L1MessageKey = l1MessagePrefix + queueIndex (uint64 big endian)
-func L1MessageKey(queueIndex uint64) []byte {
-	return append(l1MessagePrefix, encodeQueueIndex(queueIndex)...)
-}
-
-// FirstQueueIndexNotInL2BlockKey = firstQueueIndexNotInL2BlockPrefix + L2 block hash
-func FirstQueueIndexNotInL2BlockKey(l2BlockHash common.Hash) []byte {
-	return append(firstQueueIndexNotInL2BlockPrefix, l2BlockHash.Bytes()...)
 }
 
 // rowConsumptionKey = rowConsumptionPrefix + hash
@@ -281,5 +254,4 @@
 
 func isNotFoundErr(err error) bool {
 	return errors.Is(err, leveldb.ErrNotFound) || errors.Is(err, memorydb.ErrMemorydbNotFound)
->>>>>>> a677ee3c
 }