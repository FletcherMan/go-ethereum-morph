--- conflicted
+++ resolved
@@ -170,33 +170,19 @@
 	Equal(Signer) bool
 }
 
-<<<<<<< HEAD
-type cancunSigner struct{ londonSigner }
-
-// NewCancunSigner returns a signer that accepts
-=======
 type londonSignerWithEIP4844 struct{ londonSigner }
 
 // NewLondonSignerWithEIP4844 returns a signer that accepts
->>>>>>> ae7cbae1
 // - EIP-4844 blob transactions
 // - EIP-1559 dynamic fee transactions
 // - EIP-2930 access list transactions,
 // - EIP-155 replay protected transactions, and
 // - legacy Homestead transactions.
-<<<<<<< HEAD
-func NewCancunSigner(chainId *big.Int) Signer {
-	return cancunSigner{londonSigner{eip2930Signer{NewEIP155Signer(chainId)}}}
-}
-
-func (s cancunSigner) Sender(tx *Transaction) (common.Address, error) {
-=======
 func NewLondonSignerWithEIP4844(chainId *big.Int) Signer {
 	return londonSignerWithEIP4844{londonSigner{eip2930Signer{NewEIP155Signer(chainId)}}}
 }
 
 func (s londonSignerWithEIP4844) Sender(tx *Transaction) (common.Address, error) {
->>>>>>> ae7cbae1
 	if tx.Type() != BlobTxType {
 		return s.londonSigner.Sender(tx)
 	}
@@ -210,21 +196,12 @@
 	return recoverPlain(s.Hash(tx), R, S, V, true)
 }
 
-<<<<<<< HEAD
-func (s cancunSigner) Equal(s2 Signer) bool {
-	x, ok := s2.(cancunSigner)
-	return ok && x.chainId.Cmp(s.chainId) == 0
-}
-
-func (s cancunSigner) SignatureValues(tx *Transaction, sig []byte) (R, S, V *big.Int, err error) {
-=======
 func (s londonSignerWithEIP4844) Equal(s2 Signer) bool {
 	x, ok := s2.(londonSignerWithEIP4844)
 	return ok && x.chainId.Cmp(s.chainId) == 0
 }
 
 func (s londonSignerWithEIP4844) SignatureValues(tx *Transaction, sig []byte) (R, S, V *big.Int, err error) {
->>>>>>> ae7cbae1
 	txdata, ok := tx.inner.(*BlobTx)
 	if !ok {
 		return s.londonSigner.SignatureValues(tx, sig)
@@ -241,11 +218,7 @@
 
 // Hash returns the hash to be signed by the sender.
 // It does not uniquely identify the transaction.
-<<<<<<< HEAD
-func (s cancunSigner) Hash(tx *Transaction) common.Hash {
-=======
 func (s londonSignerWithEIP4844) Hash(tx *Transaction) common.Hash {
->>>>>>> ae7cbae1
 	if tx.Type() != BlobTxType {
 		return s.londonSigner.Hash(tx)
 	}
